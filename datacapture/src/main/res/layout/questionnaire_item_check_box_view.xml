--- conflicted
+++ resolved
@@ -1,9 +1,5 @@
-<<<<<<< HEAD
-<?xml version="1.0" encoding="utf-8"?><!--
-=======
 <?xml version="1.0" encoding="utf-8" ?>
 <!--
->>>>>>> 80a9de18
  Copyright 2020 Google LLC
 
  Licensed under the Apache License, Version 2.0 (the "License");
@@ -18,7 +14,6 @@
  See the License for the specific language governing permissions and
  limitations under the License.
 -->
-<<<<<<< HEAD
 
 <LinearLayout xmlns:android="http://schemas.android.com/apk/res/android"
     android:layout_width="match_parent"
@@ -38,14 +33,4 @@
         android:layout_width="match_parent"
         android:layout_height="wrap_content" />
 
-</LinearLayout>
-=======
-<CheckBox
-    xmlns:android="http://schemas.android.com/apk/res/android"
-    android:id="@+id/check_box"
-    android:layout_width="match_parent"
-    android:layout_height="wrap_content"
-    android:layout_marginHorizontal="@dimen/item_margin_horizontal"
-    android:layout_marginVertical="@dimen/item_margin_vertical"
-/>
->>>>>>> 80a9de18
+</LinearLayout>