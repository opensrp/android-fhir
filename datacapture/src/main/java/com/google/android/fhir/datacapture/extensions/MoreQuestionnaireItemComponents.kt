/*
 * Copyright 2023 Google LLC
 *
 * Licensed under the Apache License, Version 2.0 (the "License");
 * you may not use this file except in compliance with the License.
 * You may obtain a copy of the License at
 *
 *       http://www.apache.org/licenses/LICENSE-2.0
 *
 * Unless required by applicable law or agreed to in writing, software
 * distributed under the License is distributed on an "AS IS" BASIS,
 * WITHOUT WARRANTIES OR CONDITIONS OF ANY KIND, either express or implied.
 * See the License for the specific language governing permissions and
 * limitations under the License.
 */

package com.google.android.fhir.datacapture.extensions

import android.content.Context
import android.graphics.Bitmap
import android.graphics.BitmapFactory
import android.text.SpannableStringBuilder
import android.text.Spanned
import androidx.core.text.HtmlCompat
import ca.uhn.fhir.util.UrlUtil
import com.google.android.fhir.datacapture.DataCapture
import com.google.android.fhir.datacapture.QuestionnaireViewHolderType
import com.google.android.fhir.datacapture.fhirpath.evaluateToDisplay
import com.google.android.fhir.getLocalizedText
import java.math.BigDecimal
import java.time.LocalDate
import java.time.format.DateTimeFormatter
import kotlinx.coroutines.Dispatchers
import kotlinx.coroutines.withContext
import org.hl7.fhir.r4.model.Attachment
import org.hl7.fhir.r4.model.Base
import org.hl7.fhir.r4.model.BooleanType
import org.hl7.fhir.r4.model.CodeType
import org.hl7.fhir.r4.model.CodeableConcept
import org.hl7.fhir.r4.model.Coding
import org.hl7.fhir.r4.model.DecimalType
import org.hl7.fhir.r4.model.Expression
import org.hl7.fhir.r4.model.IntegerType
import org.hl7.fhir.r4.model.Questionnaire
import org.hl7.fhir.r4.model.QuestionnaireResponse
import org.hl7.fhir.r4.model.Reference
import org.hl7.fhir.r4.model.Resource
import org.hl7.fhir.r4.model.StringType
import org.hl7.fhir.r4.utils.ToolingExtensions
import timber.log.Timber

// Please note these URLs do not point to any FHIR Resource and are broken links. They are being
// used until we can engage the FHIR community to add these extensions officially.

internal const val EXTENSION_ITEM_CONTROL_URL_ANDROID_FHIR =
  "https://github.com/google/android-fhir/StructureDefinition/questionnaire-itemControl"

internal const val EXTENSION_ITEM_CONTROL_SYSTEM_ANDROID_FHIR =
  "https://github.com/google/android-fhir/questionnaire-item-control"

// Below URLs exist and are supported by HL7

internal const val EXTENSION_ANSWER_EXPRESSION_URL: String =
  "http://hl7.org/fhir/uv/sdc/StructureDefinition/sdc-questionnaire-answerExpression"

internal const val EXTENSION_ANSWER_OPTION_TOGGLE_EXPRESSION_URL =
  "http://hl7.org/fhir/uv/sdc/StructureDefinition/sdc-questionnaire-answerOptionsToggleExpression"

internal const val EXTENSION_ANSWER_OPTION_TOGGLE_EXPRESSION_OPTION = "option"

internal const val EXTENSION_ANSWER_OPTION_TOGGLE_EXPRESSION = "expression"

internal const val EXTENSION_CANDIDATE_EXPRESSION_URL: String =
  "http://hl7.org/fhir/uv/sdc/StructureDefinition/sdc-questionnaire-candidateExpression"

internal const val EXTENSION_CALCULATED_EXPRESSION_URL =
  "http://hl7.org/fhir/uv/sdc/StructureDefinition/sdc-questionnaire-calculatedExpression"

internal const val EXTENSION_CHOICE_ORIENTATION_URL =
  "http://hl7.org/fhir/StructureDefinition/questionnaire-choiceOrientation"

internal const val EXTENSION_CHOICE_COLUMN_URL: String =
  "http://hl7.org/fhir/uv/sdc/StructureDefinition/sdc-questionnaire-choiceColumn"

internal const val EXTENSION_CQF_CALCULATED_VALUE_URL: String =
  "http://hl7.org/fhir/StructureDefinition/cqf-calculatedValue"

internal const val EXTENSION_DISPLAY_CATEGORY_URL =
  "http://hl7.org/fhir/StructureDefinition/questionnaire-displayCategory"

internal const val EXTENSION_DISPLAY_CATEGORY_SYSTEM =
  "http://hl7.org/fhir/questionnaire-display-category"

internal const val EXTENSION_DISPLAY_CATEGORY_INSTRUCTIONS = "instructions"

internal const val EXTENSION_ENABLE_WHEN_EXPRESSION_URL: String =
  "http://hl7.org/fhir/uv/sdc/StructureDefinition/sdc-questionnaire-enableWhenExpression"

internal const val EXTENSION_ENTRY_FORMAT_URL =
  "http://hl7.org/fhir/StructureDefinition/entryFormat"

internal const val EXTENSION_HIDDEN_URL =
  "http://hl7.org/fhir/StructureDefinition/questionnaire-hidden"

internal const val EXTENSION_ITEM_CONTROL_URL =
  "http://hl7.org/fhir/StructureDefinition/questionnaire-itemControl"

internal const val EXTENSION_ITEM_CONTROL_SYSTEM = "http://hl7.org/fhir/questionnaire-item-control"

internal const val EXTENSION_ITEM_MEDIA =
  "http://hl7.org/fhir/uv/sdc/StructureDefinition/sdc-questionnaire-itemMedia"

internal const val EXTENSION_MAX_SIZE = "http://hl7.org/fhir/StructureDefinition/maxSize"

internal const val EXTENSION_MIME_TYPE = "http://hl7.org/fhir/StructureDefinition/mimeType"

/**
 * Extension for questionnaire items of integer and decimal types including a single unit to be
 * displayed.
 *
 * See https://hl7.org/fhir/extensions/StructureDefinition-questionnaire-unit.html.
 */
internal const val EXTENSION_QUESTIONNAIRE_UNIT_URL =
  "http://hl7.org/fhir/StructureDefinition/questionnaire-unit"

/**
 * Extension for questionnaire items of quantity type including unit options to choose from.
 *
 * See https://hl7.org/fhir/extensions/StructureDefinition-questionnaire-unitOption.html.
 */
internal const val EXTENSION_QUESTIONNAIRE_UNIT_OPTION_URL =
  "http://hl7.org/fhir/StructureDefinition/questionnaire-unitOption"

/**
 * Extension for questionnaire items of quantity type including a value set of unit options to
 * choose from.
 */
internal const val EXTENSION_QUESTIONNAIRE_UNIT_VALUE_SET_URL =
  "http://hl7.org/fhir/StructureDefinition/questionnaire-unitValueSet"

internal const val EXTENSION_SLIDER_STEP_VALUE_URL =
  "http://hl7.org/fhir/StructureDefinition/questionnaire-sliderStepValue"

internal const val EXTENSION_VARIABLE_URL = "http://hl7.org/fhir/StructureDefinition/variable"

// ********************************************************************************************** //
//                                                                                                //
// Rendering extensions: item control, choice orientation, etc.                                   //
//                                                                                                //
// See https://build.fhir.org/ig/HL7/sdc/rendering.html.                                          //
//                                                                                                //
// ********************************************************************************************** //

/**
 * Item control types supported by the SDC library with `extensionCode` from the value set
 * http://hl7.org/fhir/R4/valueset-questionnaire-item-control.html and `viewHolderType` as the
 * [QuestionnaireViewHolderType] to be used to render the question.
 */
enum class ItemControlTypes(
  val extensionCode: String,
  val viewHolderType: QuestionnaireViewHolderType,
) {
  AUTO_COMPLETE("autocomplete", QuestionnaireViewHolderType.AUTO_COMPLETE),
  CHECK_BOX("check-box", QuestionnaireViewHolderType.CHECK_BOX_GROUP),
  DROP_DOWN("drop-down", QuestionnaireViewHolderType.DROP_DOWN),
  OPEN_CHOICE("open-choice", QuestionnaireViewHolderType.DIALOG_SELECT),
  RADIO_BUTTON("radio-button", QuestionnaireViewHolderType.RADIO_GROUP),
  SLIDER("slider", QuestionnaireViewHolderType.SLIDER),
  PHONE_NUMBER("phone-number", QuestionnaireViewHolderType.PHONE_NUMBER),
}

/**
 * The [ItemControlTypes] of the questionnaire item if it is specified by the item control
 * extension, or `null`.
 *
 * See http://hl7.org/fhir/R4/extension-questionnaire-itemcontrol.html.
 */
val Questionnaire.QuestionnaireItemComponent.itemControl: ItemControlTypes?
  get() {
    val codeableConcept =
      this.extension
        .firstOrNull {
          it.url == EXTENSION_ITEM_CONTROL_URL || it.url == EXTENSION_ITEM_CONTROL_URL_ANDROID_FHIR
        }
        ?.value as CodeableConcept?
    val code =
      codeableConcept
        ?.coding
        ?.firstOrNull {
          it.system == EXTENSION_ITEM_CONTROL_SYSTEM ||
            it.system == EXTENSION_ITEM_CONTROL_SYSTEM_ANDROID_FHIR
        }
        ?.code
    return ItemControlTypes.values().firstOrNull { it.extensionCode == code }
  }

/**
 * The desired orientation for the list of choices.
 *
 * See http://hl7.org/fhir/R4/extension-questionnaire-choiceorientation.html.
 */
enum class ChoiceOrientationTypes(val extensionCode: String) {
  HORIZONTAL("horizontal"),
  VERTICAL("vertical")
}

/** Desired orientation to render a list of choices. */
val Questionnaire.QuestionnaireItemComponent.choiceOrientation: ChoiceOrientationTypes?
  get() {
    val code =
      (this.extension.firstOrNull { it.url == EXTENSION_CHOICE_ORIENTATION_URL }?.value
          as CodeType?)
        ?.valueAsString
    return ChoiceOrientationTypes.values().firstOrNull { it.extensionCode == code }
  }

/**
 * Whether the QuestionnaireItem should be hidden according to the hidden extension or lack thereof.
 */
internal val Questionnaire.QuestionnaireItemComponent.isHidden: Boolean
  get() {
    val extension = this.extension.singleOrNull { it.url == EXTENSION_HIDDEN_URL } ?: return false
    val value = extension.value
    if (value is BooleanType) {
      return value.booleanValue()
    }
    return false
  }

/**
 * The entry format specified in the extension https://hl7.org/fhir/R4/extension-entryformat.html.
 */
val Questionnaire.QuestionnaireItemComponent.entryFormat: String?
  get() {
    val extension = extension.singleOrNull { it.url == EXTENSION_ENTRY_FORMAT_URL } ?: return null
    val value = extension.value
    if (value is StringType) {
      return value.toString()
    }
    return null
  }

/**
 * The date entry format for the questionnaire item component if one is specified, otherwise, the
 * system default date entry format.
 */
val Questionnaire.QuestionnaireItemComponent.dateEntryFormatOrSystemDefault: String
  get() {
    return if (isValidDateEntryFormat(entryFormat)) {
      entryFormat!!
    } else {
      getLocalizedDatePattern()
    }
  }

private fun isValidDateEntryFormat(entryFormat: String?): Boolean {
  return entryFormat?.let {
    try {
      val text = LocalDate.now().format(DateTimeFormatter.ofPattern(entryFormat))
      LocalDate.parse(text, DateTimeFormatter.ofPattern(entryFormat))
      true
    } catch (e: Exception) {
      Timber.w(e.message)
      false
    }
  }
    ?: false
}

/** Slider step extension value. */
val Questionnaire.QuestionnaireItemComponent.sliderStepValue: Int?
  get() {
    val extension =
      this.extension.singleOrNull { it.url == EXTENSION_SLIDER_STEP_VALUE_URL } ?: return null
    val value = extension.value
    if (value is IntegerType) {
      return value.value
    }
    return null
  }

// ********************************************************************************************** //
//                                                                                                //
// Additional display utilities: display item control, localized text spanned,                    //
// localized prefix spanned, localized instruction spanned, etc.                                  //
//                                                                                                //
// ********************************************************************************************** //

/** UI controls relevant to rendering questionnaire items. */
internal enum class DisplayItemControlType(val extensionCode: String) {
  FLYOVER("flyover"),
  PAGE("page"),
  HELP("help")
}

/** Item control to show instruction text */
internal val Questionnaire.QuestionnaireItemComponent.displayItemControl: DisplayItemControlType?
  get() {
    val codeableConcept =
      this.extension.firstOrNull { it.url == EXTENSION_ITEM_CONTROL_URL }?.value as CodeableConcept?
    val code =
      codeableConcept?.coding?.firstOrNull { it.system == EXTENSION_ITEM_CONTROL_SYSTEM }?.code
    return DisplayItemControlType.values().firstOrNull { it.extensionCode == code }
  }

/** Whether any one of the nested display item has [DisplayItemControlType.HELP] control. */
val Questionnaire.QuestionnaireItemComponent.hasHelpButton: Boolean
  get() {
    return item.any { it.isHelpCode }
  }

/** Converts Text with HTML Tag to formatted text. */
internal fun String.toSpanned(): Spanned {
  return HtmlCompat.fromHtml(this, HtmlCompat.FROM_HTML_MODE_COMPACT)
}

/**
 * Localized and spanned value of [Questionnaire.QuestionnaireItemComponent.text] if translation is
 * present. Default value otherwise.
 */
val Questionnaire.QuestionnaireItemComponent.localizedTextSpanned: Spanned?
  get() = textElement?.getLocalizedText()?.toSpanned()

/**
 * Localized and spanned value of [Questionnaire.QuestionnaireItemComponent.prefix] if translation
 * is present. Default value otherwise.
 */
val Questionnaire.QuestionnaireItemComponent.localizedPrefixSpanned: Spanned?
  get() = prefixElement?.getLocalizedText()?.toSpanned()

/**
 * A nested questionnaire item of type display with displayCategory extension with
 * [EXTENSION_DISPLAY_CATEGORY_INSTRUCTIONS] code is used as the instructions of the parent
 * question.
 */
val Questionnaire.QuestionnaireItemComponent.localizedInstructionsSpanned: Spanned
  get() = item.getLocalizedInstructionsSpanned()

/**
 * Returns a Spanned object that contains the localized instructions for all of the items in this
 * list that are of type `Questionnaire.QuestionnaireItemType.DISPLAY` and have the
 * `isInstructionsCode` flag set. The instructions are separated by newlines.
 */
fun List<Questionnaire.QuestionnaireItemComponent>.getLocalizedInstructionsSpanned(
  separator: String = "\n"
) =
  SpannableStringBuilder().apply {
    this@getLocalizedInstructionsSpanned.filter { questionnaireItem ->
        questionnaireItem.type == Questionnaire.QuestionnaireItemType.DISPLAY &&
          questionnaireItem.isInstructionsCode
      }
      .map { it.localizedTextSpanned }
      .joinTo(this, separator)
  }

/**
 * A nested questionnaire item of type display with code [DisplayItemControlType.FLYOVER] (if
 * present) is used as the fly-over text of the parent question.
 */
internal val Questionnaire.QuestionnaireItemComponent.localizedFlyoverSpanned: Spanned?
  get() = item.localizedFlyoverSpanned

/** [localizedFlyoverSpanned] over list of [Questionnaire.QuestionnaireItemComponent] */
val List<Questionnaire.QuestionnaireItemComponent>.localizedFlyoverSpanned: Spanned?
  get() =
    this.firstOrNull { questionnaireItem ->
        questionnaireItem.type == Questionnaire.QuestionnaireItemType.DISPLAY &&
          questionnaireItem.displayItemControl == DisplayItemControlType.FLYOVER
      }
      ?.localizedTextSpanned

/**
 * A nested questionnaire item of type display with displayCategory extension with
 * [EXTENSION_DISPLAY_CATEGORY_INSTRUCTIONS] code is used as the instructions of the parent
 * question.
 */
val Questionnaire.QuestionnaireItemComponent.localizedHelpSpanned: Spanned?
  get() = item.localizedHelpSpanned

/** [localizedHelpSpanned] over list of [Questionnaire.QuestionnaireItemComponent] */
val List<Questionnaire.QuestionnaireItemComponent>.localizedHelpSpanned: Spanned?
  get() {
    return this.firstOrNull { questionnaireItem -> questionnaireItem.isHelpCode }
      ?.localizedTextSpanned
  }

/** Returns `true` if extension is display category extension and contains 'instructions' code. */
internal val Questionnaire.QuestionnaireItemComponent.isInstructionsCode: Boolean
  get() {
    return when (type) {
      Questionnaire.QuestionnaireItemType.DISPLAY -> {
        val codeableConcept =
          this.extension.firstOrNull { it.url == EXTENSION_DISPLAY_CATEGORY_URL }?.value
            as CodeableConcept?
        val code =
          codeableConcept
            ?.coding
            ?.firstOrNull { it.system == EXTENSION_DISPLAY_CATEGORY_SYSTEM }
            ?.code
        code == EXTENSION_DISPLAY_CATEGORY_INSTRUCTIONS
      }
      else -> {
        false
      }
    }
  }

/**
 * Returns `true` if item type is display and [displayItemControl] is
 * [DisplayItemControlType.FLYOVER].
 */
internal val Questionnaire.QuestionnaireItemComponent.isFlyoverCode: Boolean
  get() {
    return when (type) {
      Questionnaire.QuestionnaireItemType.DISPLAY -> {
        displayItemControl == DisplayItemControlType.FLYOVER
      }
      else -> {
        false
      }
    }
  }

/** Whether item type is display and [displayItemControl] is [DisplayItemControlType.HELP]. */
internal val Questionnaire.QuestionnaireItemComponent.isHelpCode: Boolean
  get() {
    return when (type) {
      Questionnaire.QuestionnaireItemType.DISPLAY -> {
        displayItemControl == DisplayItemControlType.HELP
      }
      else -> {
        false
      }
    }
  }

/** Whether item type is display. */
internal val Questionnaire.QuestionnaireItemComponent.isDisplayItem: Boolean
  get() =
    (type == Questionnaire.QuestionnaireItemType.DISPLAY &&
      (isInstructionsCode || isFlyoverCode || isHelpCode))

// ********************************************************************************************** //
//                                                                                                //
// Form behavior: mime type, min size, max size, etc.                                             //
//                                                                                                //
// See https://build.fhir.org/ig/HL7/sdc/behavior.html.                                           //
//                                                                                                //
// ********************************************************************************************** //

/** Identifies the kinds of attachment allowed to be sent for an element. */
val Questionnaire.QuestionnaireItemComponent.mimeTypes: List<String>
  get() {
    return extension
      .filter { it.url == EXTENSION_MIME_TYPE }
      .map { (it.value as CodeType).valueAsString }
      .filter { !it.isNullOrEmpty() }
  }

/** Currently supported mime types. */
enum class MimeType(val value: String) {
  AUDIO("audio"),
  DOCUMENT("application"),
  IMAGE("image"),
  VIDEO("video")
}

/** Returns the main MIME type of a MIME type string (e.g. image/png returns image). */
private fun getMimeType(mimeType: String): String = mimeType.substringBefore("/")

/** Returns true if at least one mime type matches the given type. */
fun Questionnaire.QuestionnaireItemComponent.hasMimeType(type: String): Boolean {
  return mimeTypes.any { it.substringBefore("/") == type }
}

/** Returns true if all mime types match the given type. */
fun Questionnaire.QuestionnaireItemComponent.hasMimeTypeOnly(type: String): Boolean {
  return mimeTypes.all { it.substringBefore("/") == type }
}

/** The maximum size of an attachment in Bytes. */
internal val Questionnaire.QuestionnaireItemComponent.maxSizeInBytes: BigDecimal?
  get() =
    (extension.firstOrNull { it.url == EXTENSION_MAX_SIZE }?.valueAsPrimitive as DecimalType?)
      ?.value

private val BYTES_PER_KIB = BigDecimal(1024)

/** The maximum size of an attachment in Kibibytes. */
internal val Questionnaire.QuestionnaireItemComponent.maxSizeInKiBs: BigDecimal?
  get() = maxSizeInBytes?.div(BYTES_PER_KIB)

private val BYTES_PER_MIB = BigDecimal(1048576)

/** The maximum size of an attachment in Mebibytes. */
internal val Questionnaire.QuestionnaireItemComponent.maxSizeInMiBs: BigDecimal?
  get() = maxSizeInBytes?.div(BYTES_PER_MIB)

/** The default maximum size of an attachment is 1 Mebibytes. */
private val DEFAULT_SIZE = BigDecimal(1048576)

/** Returns true if given size is above maximum size allowed. */
internal fun Questionnaire.QuestionnaireItemComponent.isGivenSizeOverLimit(
  size: BigDecimal
): Boolean {
  return size > (maxSizeInBytes ?: DEFAULT_SIZE)
}

/** A media that is attached to a [Questionnaire.QuestionnaireItemComponent]. */
internal val Questionnaire.QuestionnaireItemComponent.itemMedia: Attachment?
  get() =
    (getExtensionByUrl(EXTENSION_ITEM_MEDIA)?.value as? Attachment)?.takeIf { it.hasContentType() }

/* TODO: unify the code path from itemAnswerMedia to use fetchBitmapFromUrl (github.com/google/android-fhir/issues/1876) */
/** Fetches the Bitmap representation of [Attachment.url]. */
internal suspend fun Attachment.fetchBitmapFromUrl(context: Context): Bitmap? {
  if (!hasUrl() || !UrlUtil.isValid(url) || !hasContentType()) return null

  if (getMimeType(contentType) != MimeType.IMAGE.value) return null

  val urlResolver = DataCapture.getConfiguration(context).urlResolver ?: return null

  return withContext(Dispatchers.IO) { urlResolver.resolveBitmapUrl(url) }
}

/** Decodes the Bitmap representation of [Attachment.data]. */
internal fun Attachment.decodeToBitmap(): Bitmap? {
  if (!hasContentType() || !hasData()) return null

  if (getMimeType(contentType) != MimeType.IMAGE.value) return null

  return data.decodeToBitmap()
}

/** Returns Bitmap if Byte Array is a valid Bitmap representation, otherwise null. */
private fun ByteArray.decodeToBitmap(): Bitmap? {
  val bitmap = BitmapFactory.decodeByteArray(this, 0, this.size)

  if (bitmap == null) Timber.w("Image could not be decoded")

  return bitmap
}

/**
 * The unit for the numerical question.
 *
 * See http://hl7.org/fhir/R4/extension-questionnaire-unit.html.
 */
internal val Questionnaire.QuestionnaireItemComponent.unit: Coding?
  get() {
    val extension =
      this.extension.singleOrNull { it.url == EXTENSION_QUESTIONNAIRE_UNIT_URL } ?: return null
    val value = extension.value
    if (value is Coding) {
      return value
    }
    return null
  }

/**
 * The unit options for the quantity question.
 *
 * See http://hl7.org/fhir/R4/extension-questionnaire-unitoption.html.
 */
internal val Questionnaire.QuestionnaireItemComponent.unitOption: List<Coding>
  get() {
    return this.extension
      .filter { it.url == EXTENSION_QUESTIONNAIRE_UNIT_OPTION_URL }
      .map { it.value as Coding }
  }

// ********************************************************************************************** //
//                                                                                                //
// Expressions: answer options toggle expression, variable expression, calculated expression,     //
// expression dependency.                                                                         //
//                                                                                                //
// See https://build.fhir.org/ig/HL7/sdc/expressions.html.                                        //
//                                                                                                //
// ********************************************************************************************** //

internal val Questionnaire.QuestionnaireItemComponent.answerOptionsToggleExpressions
  get() =
    this.extension
      .filter { it.url == EXTENSION_ANSWER_OPTION_TOGGLE_EXPRESSION_URL }
      .map { rootExtension ->
        val options =
          rootExtension.extension
            .filter { it.url == EXTENSION_ANSWER_OPTION_TOGGLE_EXPRESSION_OPTION }
            .map { it.value }
        if (options.isEmpty())
          throw IllegalArgumentException(
            "Questionnaire item $linkId with extension '$EXTENSION_ANSWER_EXPRESSION_URL' requires at least one option. See http://hl7.org/fhir/uv/sdc/STU3/StructureDefinition-sdc-questionnaire-answerOptionsToggleExpression.html."
          )
        val expression =
          rootExtension.extension
            .single { it.url == EXTENSION_ANSWER_OPTION_TOGGLE_EXPRESSION }
            .let { it.castToExpression(it.value) }
        expression to options
      }

// Return expression if QuestionnaireItemComponent has ENABLE WHEN EXPRESSION URL
val Questionnaire.QuestionnaireItemComponent.enableWhenExpression: Expression?
  get() {
    return this.extension
      .firstOrNull { it.url == EXTENSION_ENABLE_WHEN_EXPRESSION_URL }
      ?.let { it.value as Expression }
  }

internal val Questionnaire.QuestionnaireItemComponent.variableExpressions: List<Expression>
  get() =
    this.extension.filter { it.url == EXTENSION_VARIABLE_URL }.map { it.castToExpression(it.value) }

/**
 * Finds the specific variable name [String] at the questionnaire item
 * [Questionnaire.QuestionnaireItemComponent]
 *
 * @param variableName the [String] to match the variable
 *
 * @return an [Expression]
 */
internal fun Questionnaire.QuestionnaireItemComponent.findVariableExpression(
  variableName: String
): Expression? {
  return variableExpressions.find { it.name == variableName }
}

/** Returns Calculated expression, or null */
internal val Questionnaire.QuestionnaireItemComponent.calculatedExpression: Expression?
  get() =
    this.getExtensionByUrl(EXTENSION_CALCULATED_EXPRESSION_URL)?.let {
      it.castToExpression(it.value)
    }

/** Returns list of extensions whose value is of type [Expression] */
internal val Questionnaire.QuestionnaireItemComponent.expressionBasedExtensions
  get() = this.extension.filter { it.value is Expression }

/**
 * Whether [item] has any expression directly referencing the current questionnaire item by link ID
 * (e.g. if [item] has an expression `%resource.item.where(linkId='this-question')` where
 * `this-question` is the link ID of the current questionnaire item).
 */
internal fun Questionnaire.QuestionnaireItemComponent.isReferencedBy(
  item: Questionnaire.QuestionnaireItemComponent
) =
  item.expressionBasedExtensions.any {
    it
      .castToExpression(it.value)
      .expression
      .replace(" ", "")
      .contains(Regex(".*linkId='${this.linkId}'.*"))
  }

internal val Questionnaire.QuestionnaireItemComponent.answerExpression: Expression?
  get() =
    ToolingExtensions.getExtension(this, EXTENSION_ANSWER_EXPRESSION_URL)?.value?.let {
      it.castToExpression(it)
    }

internal val Questionnaire.QuestionnaireItemComponent.candidateExpression: Expression?
  get() =
    ToolingExtensions.getExtension(this, EXTENSION_CANDIDATE_EXPRESSION_URL)?.value?.let {
      it.castToExpression(it)
    }

// TODO implement full functionality of choice column
// https://github.com/google/android-fhir/issues/1495
/**
 * Choice column extension https://build.fhir.org/ig/HL7/sdc/examples.html#choiceColumn
 *
 * The extension choice-column defines its internal elements as nested extension with table
 * properties
 * - path -> the field in answerOption
 * - width -> the width of given column if widget generates a table; TBD in #1495
 * - label -> the label of given column of table or answerOption
 * - forDisplay -> if the column should be shown on UI
 */
internal val Questionnaire.QuestionnaireItemComponent.choiceColumn: List<ChoiceColumn>?
  get() =
    ToolingExtensions.getExtensions(this, EXTENSION_CHOICE_COLUMN_URL)?.map { extension ->
      extension.extension.let { nestedExtensions ->
        ChoiceColumn(
          path = nestedExtensions.find { it.url == "path" }!!.value.asStringValue(),
          label = nestedExtensions.find { it.url == "label" }?.value?.asStringValue(),
          forDisplay =
            nestedExtensions.any {
              it.url == "forDisplay" && it.castToBoolean(it.value).booleanValue()
            }
        )
      }
    }

/**
 * A choice column extracted from choice column extension contains following properties
 * - path -> the path or expression in evaluated answerOption or resources to extract value
 * - label -> the label of given column of table or answerOption
 * - forDisplay -> if the column should be shown on UI
 */
internal data class ChoiceColumn(val path: String, val label: String?, val forDisplay: Boolean)

// TODO implement full functionality of choice column
// https://github.com/google/android-fhir/issues/1495
/**
 * Apply and add each choice-column mapping to answer options
 * https://build.fhir.org/ig/HL7/sdc/StructureDefinition-sdc-questionnaire-choiceColumn.html
 *
 * Control the information displayed in list.
 * - With reference it allows selection of fields from the resource for display and reference
 * - With other types it adds the options as is
 *
 * @param dataList the source data to extract the answer option values. The data could be list of
 * resources [Resource], identifiers [Identifier] or codes [Coding]
 * @return list of answer options [Questionnaire.QuestionnaireItemAnswerOptionComponent]
 */
internal fun Questionnaire.QuestionnaireItemComponent.extractAnswerOptions(
  dataList: List<Base>
): List<Questionnaire.QuestionnaireItemAnswerOptionComponent> {
  return when (this.type) {
    Questionnaire.QuestionnaireItemType.REFERENCE -> {
      require(dataList.all { it.isResource }) {
        "'${this.type.toCode()}' cannot be used to populate $EXTENSION_CHOICE_COLUMN_URL. Only Resources can be used to populate the choice columns."
      }

      dataList.map { data ->
        data as Resource
        Reference().apply {
          reference = "${data.resourceType}/${data.logicalId}"
          this@extractAnswerOptions.choiceColumn
            ?.filter { it.forDisplay }
            ?.map { it.path }
            ?.let { evaluateToDisplay(it, data) }
            ?.also { display = it }
        }
      }
    }
    else -> {
      require(dataList.all { !it.isResource }) {
        "$EXTENSION_CHOICE_COLUMN_URL not applicable for '${this.type.toCode()}'. Only type reference is allowed with resource."
      }

      dataList.map { it.castToType(it) }
    }
  }.map { Questionnaire.QuestionnaireItemAnswerOptionComponent(it) }
}

// ********************************************************************************************** //
//                                                                                                //
// Utilities: zip with questionnaire response item list, nested items, create response items,     //
// flattening, etc.                                                                               //
//                                                                                                //
// ********************************************************************************************** //

/**
 * Returns a list of values built from the elements of `this` and the
 * `questionnaireResponseItemList` with the same linkId using the provided `transform` function
 * applied to each pair of questionnaire item and questionnaire response item.
 *
 * It is assumed that the linkIds are unique in `this` and in `questionnaireResponseItemList`.
 *
 * Although linkIds may appear more than once in questionnaire response, they would not appear more
 * than once within a list of questionnaire response items sharing the same parent.
 */
internal inline fun <T> List<Questionnaire.QuestionnaireItemComponent>.zipByLinkId(
  questionnaireResponseItemList: List<QuestionnaireResponse.QuestionnaireResponseItemComponent>,
  transform:
    (
      Questionnaire.QuestionnaireItemComponent,
      QuestionnaireResponse.QuestionnaireResponseItemComponent
    ) -> T
): List<T> {
  val linkIdToQuestionnaireResponseItemMap = questionnaireResponseItemList.associateBy { it.linkId }
  return mapNotNull { questionnaireItem ->
    linkIdToQuestionnaireResponseItemMap[questionnaireItem.linkId]?.let { questionnaireResponseItem
      ->
      transform(questionnaireItem, questionnaireResponseItem)
    }
  }
}

/**
 * Whether the corresponding [QuestionnaireResponse.QuestionnaireResponseItemComponent] should have
 * [QuestionnaireResponse.QuestionnaireResponseItemComponent]s nested under
 * [QuestionnaireResponse.QuestionnaireResponseItemAnswerComponent]s.
 *
 * This is true for the following two cases:
 * 1. Questions with nested items
 * 2. Repeated groups with nested items (Note that this is how repeated groups are organized in the
 * [QuestionnaireViewModel], and that they will be flattened in the final [QuestionnaireResponse].)
 *
 * Non-repeated groups should have child items nested directly under the group itself.
 *
 * For background, see https://build.fhir.org/questionnaireresponse.html#link.
 */
internal val Questionnaire.QuestionnaireItemComponent.shouldHaveNestedItemsUnderAnswers: Boolean
  get() = item.isNotEmpty() && (type != Questionnaire.QuestionnaireItemType.GROUP || !repeats)

/**
 * Creates a list of [QuestionnaireResponse.QuestionnaireResponseItemComponent]s from the nested
 * items in the [Questionnaire.QuestionnaireItemComponent].
 *
 * The hierarchy and order of child items will be retained as specified in the standard. See
 * https://www.hl7.org/fhir/questionnaireresponse.html#notes for more details.
 */
fun Questionnaire.QuestionnaireItemComponent.getNestedQuestionnaireResponseItems() =
  item.map { it.createQuestionnaireResponseItem() }

/**
 * Creates a [QuestionnaireResponse.QuestionnaireResponseItemComponent] from the provided
 * [Questionnaire.QuestionnaireItemComponent].
 *
 * The hierarchy and order of child items will be retained as specified in the standard. See
 * https://www.hl7.org/fhir/questionnaireresponse.html#notes for more details.
 */
fun Questionnaire.QuestionnaireItemComponent.createQuestionnaireResponseItem():
  QuestionnaireResponse.QuestionnaireResponseItemComponent {
  return QuestionnaireResponse.QuestionnaireResponseItemComponent().apply {
    linkId = this@createQuestionnaireResponseItem.linkId
    answer = createQuestionnaireResponseItemAnswers()
    if (shouldHaveNestedItemsUnderAnswers && answer.isNotEmpty()) {
      this.addNestedItemsToAnswer(this@createQuestionnaireResponseItem)
    } else if (this@createQuestionnaireResponseItem.type ==
        Questionnaire.QuestionnaireItemType.GROUP && !repeats
    ) {
      this@createQuestionnaireResponseItem.item.forEach {
        this.addItem(it.createQuestionnaireResponseItem())
      }
    }
  }
}

/**
 * Returns a list of answers from the initial values of the questionnaire item. `null` if no intial
 * value.
 */
private fun Questionnaire.QuestionnaireItemComponent.createQuestionnaireResponseItemAnswers():
  MutableList<QuestionnaireResponse.QuestionnaireResponseItemAnswerComponent>? {
<<<<<<< HEAD
  require(answerOption.initial.isEmpty() || initial.isEmpty()) {
    "Questionnaire item $linkId has both initial value(s) and has answerOption. See rule que-11 at https://www.hl7.org/fhir/questionnaire-definitions.html#Questionnaire.item.initial."
  }

=======
>>>>>>> f5280e9d
  // https://build.fhir.org/ig/HL7/sdc/behavior.html#initial
  // quantity given as initial without value is for unit reference purpose only. Answer conversion
  // not needed
  if (answerOption.initial.isEmpty() &&
      (initial.isEmpty() ||
        (initialFirstRep.hasValueQuantity() && initialFirstRep.valueQuantity.value == null))
  ) {
    return null
  }

  if (type == Questionnaire.QuestionnaireItemType.GROUP ||
      type == Questionnaire.QuestionnaireItemType.DISPLAY
  ) {
    throw IllegalArgumentException(
      "Questionnaire item $linkId has initial value(s) and is a group or display item. See rule que-8 at https://www.hl7.org/fhir/questionnaire-definitions.html#Questionnaire.item.initial."
    )
  }

  if ((answerOption.initial.size > 1 || initial.size > 1) && !repeats) {
    throw IllegalArgumentException(
      "Questionnaire item $linkId can only have multiple initial values for repeating items. See rule que-13 at https://www.hl7.org/fhir/questionnaire-definitions.html#Questionnaire.item.initial."
    )
  }

  return initial
    .map { it.value }
    .plus(answerOption.initial)
    .map { QuestionnaireResponse.QuestionnaireResponseItemAnswerComponent().apply { value = it } }
    .toMutableList()
}

/**
 * Flatten a nested list of [Questionnaire.QuestionnaireItemComponent] recursively and returns a
 * flat list of all items into list embedded at any level
 */
fun List<Questionnaire.QuestionnaireItemComponent>.flattened():
  List<Questionnaire.QuestionnaireItemComponent> =
  mutableListOf<Questionnaire.QuestionnaireItemComponent>().also { flattenInto(it) }

private fun List<Questionnaire.QuestionnaireItemComponent>.flattenInto(
  output: MutableList<Questionnaire.QuestionnaireItemComponent>
) {
  forEach {
    output.add(it)
    it.item.flattenInto(output)
  }
}

// TODO: Move this elsewhere.
val Resource.logicalId: String
  get() {
    return this.idElement?.idPart.orEmpty()
  }<|MERGE_RESOLUTION|>--- conflicted
+++ resolved
@@ -188,7 +188,7 @@
         ?.coding
         ?.firstOrNull {
           it.system == EXTENSION_ITEM_CONTROL_SYSTEM ||
-            it.system == EXTENSION_ITEM_CONTROL_SYSTEM_ANDROID_FHIR
+                  it.system == EXTENSION_ITEM_CONTROL_SYSTEM_ANDROID_FHIR
         }
         ?.code
     return ItemControlTypes.values().firstOrNull { it.extensionCode == code }
@@ -209,7 +209,7 @@
   get() {
     val code =
       (this.extension.firstOrNull { it.url == EXTENSION_CHOICE_ORIENTATION_URL }?.value
-          as CodeType?)
+              as CodeType?)
         ?.valueAsString
     return ChoiceOrientationTypes.values().firstOrNull { it.extensionCode == code }
   }
@@ -346,9 +346,9 @@
 ) =
   SpannableStringBuilder().apply {
     this@getLocalizedInstructionsSpanned.filter { questionnaireItem ->
-        questionnaireItem.type == Questionnaire.QuestionnaireItemType.DISPLAY &&
-          questionnaireItem.isInstructionsCode
-      }
+      questionnaireItem.type == Questionnaire.QuestionnaireItemType.DISPLAY &&
+              questionnaireItem.isInstructionsCode
+    }
       .map { it.localizedTextSpanned }
       .joinTo(this, separator)
   }
@@ -364,9 +364,9 @@
 val List<Questionnaire.QuestionnaireItemComponent>.localizedFlyoverSpanned: Spanned?
   get() =
     this.firstOrNull { questionnaireItem ->
-        questionnaireItem.type == Questionnaire.QuestionnaireItemType.DISPLAY &&
-          questionnaireItem.displayItemControl == DisplayItemControlType.FLYOVER
-      }
+      questionnaireItem.type == Questionnaire.QuestionnaireItemType.DISPLAY &&
+              questionnaireItem.displayItemControl == DisplayItemControlType.FLYOVER
+    }
       ?.localizedTextSpanned
 
 /**
@@ -391,7 +391,7 @@
       Questionnaire.QuestionnaireItemType.DISPLAY -> {
         val codeableConcept =
           this.extension.firstOrNull { it.url == EXTENSION_DISPLAY_CATEGORY_URL }?.value
-            as CodeableConcept?
+                  as CodeableConcept?
         val code =
           codeableConcept
             ?.coding
@@ -438,7 +438,7 @@
 internal val Questionnaire.QuestionnaireItemComponent.isDisplayItem: Boolean
   get() =
     (type == Questionnaire.QuestionnaireItemType.DISPLAY &&
-      (isInstructionsCode || isFlyoverCode || isHelpCode))
+            (isInstructionsCode || isFlyoverCode || isHelpCode))
 
 // ********************************************************************************************** //
 //                                                                                                //
@@ -683,9 +683,9 @@
           path = nestedExtensions.find { it.url == "path" }!!.value.asStringValue(),
           label = nestedExtensions.find { it.url == "label" }?.value?.asStringValue(),
           forDisplay =
-            nestedExtensions.any {
-              it.url == "forDisplay" && it.castToBoolean(it.value).booleanValue()
-            }
+          nestedExtensions.any {
+            it.url == "forDisplay" && it.castToBoolean(it.value).booleanValue()
+          }
         )
       }
     }
@@ -764,9 +764,9 @@
   questionnaireResponseItemList: List<QuestionnaireResponse.QuestionnaireResponseItemComponent>,
   transform:
     (
-      Questionnaire.QuestionnaireItemComponent,
-      QuestionnaireResponse.QuestionnaireResponseItemComponent
-    ) -> T
+    Questionnaire.QuestionnaireItemComponent,
+    QuestionnaireResponse.QuestionnaireResponseItemComponent
+  ) -> T
 ): List<T> {
   val linkIdToQuestionnaireResponseItemMap = questionnaireResponseItemList.associateBy { it.linkId }
   return mapNotNull { questionnaireItem ->
@@ -812,14 +812,14 @@
  * https://www.hl7.org/fhir/questionnaireresponse.html#notes for more details.
  */
 fun Questionnaire.QuestionnaireItemComponent.createQuestionnaireResponseItem():
-  QuestionnaireResponse.QuestionnaireResponseItemComponent {
+        QuestionnaireResponse.QuestionnaireResponseItemComponent {
   return QuestionnaireResponse.QuestionnaireResponseItemComponent().apply {
     linkId = this@createQuestionnaireResponseItem.linkId
     answer = createQuestionnaireResponseItemAnswers()
     if (shouldHaveNestedItemsUnderAnswers && answer.isNotEmpty()) {
       this.addNestedItemsToAnswer(this@createQuestionnaireResponseItem)
     } else if (this@createQuestionnaireResponseItem.type ==
-        Questionnaire.QuestionnaireItemType.GROUP && !repeats
+      Questionnaire.QuestionnaireItemType.GROUP && !repeats
     ) {
       this@createQuestionnaireResponseItem.item.forEach {
         this.addItem(it.createQuestionnaireResponseItem())
@@ -833,26 +833,23 @@
  * value.
  */
 private fun Questionnaire.QuestionnaireItemComponent.createQuestionnaireResponseItemAnswers():
-  MutableList<QuestionnaireResponse.QuestionnaireResponseItemAnswerComponent>? {
-<<<<<<< HEAD
+        MutableList<QuestionnaireResponse.QuestionnaireResponseItemAnswerComponent>? {
   require(answerOption.initial.isEmpty() || initial.isEmpty()) {
     "Questionnaire item $linkId has both initial value(s) and has answerOption. See rule que-11 at https://www.hl7.org/fhir/questionnaire-definitions.html#Questionnaire.item.initial."
   }
 
-=======
->>>>>>> f5280e9d
   // https://build.fhir.org/ig/HL7/sdc/behavior.html#initial
   // quantity given as initial without value is for unit reference purpose only. Answer conversion
   // not needed
   if (answerOption.initial.isEmpty() &&
-      (initial.isEmpty() ||
-        (initialFirstRep.hasValueQuantity() && initialFirstRep.valueQuantity.value == null))
+    (initial.isEmpty() ||
+            (initialFirstRep.hasValueQuantity() && initialFirstRep.valueQuantity.value == null))
   ) {
     return null
   }
 
   if (type == Questionnaire.QuestionnaireItemType.GROUP ||
-      type == Questionnaire.QuestionnaireItemType.DISPLAY
+    type == Questionnaire.QuestionnaireItemType.DISPLAY
   ) {
     throw IllegalArgumentException(
       "Questionnaire item $linkId has initial value(s) and is a group or display item. See rule que-8 at https://www.hl7.org/fhir/questionnaire-definitions.html#Questionnaire.item.initial."
@@ -877,7 +874,7 @@
  * flat list of all items into list embedded at any level
  */
 fun List<Questionnaire.QuestionnaireItemComponent>.flattened():
-  List<Questionnaire.QuestionnaireItemComponent> =
+        List<Questionnaire.QuestionnaireItemComponent> =
   mutableListOf<Questionnaire.QuestionnaireItemComponent>().also { flattenInto(it) }
 
 private fun List<Questionnaire.QuestionnaireItemComponent>.flattenInto(
