--- conflicted
+++ resolved
@@ -163,12 +163,8 @@
 
     // Listen to updates from the view model.
     viewLifecycleOwner.lifecycleScope.launchWhenCreated {
-<<<<<<< HEAD
       viewModel.pages = viewModel.getQuestionnairePages()
-      viewModel.questionnaireStateFlow.collect { state ->
-=======
       viewModel.questionnaireStateStateFlow.collect { state ->
->>>>>>> 97446361
         when (val displayMode = state.displayMode) {
           is DisplayMode.ReviewMode -> {
             // Set items
