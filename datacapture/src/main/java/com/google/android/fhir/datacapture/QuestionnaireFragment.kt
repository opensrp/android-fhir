--- conflicted
+++ resolved
@@ -155,12 +155,8 @@
 
     // Listen to updates from the view model.
     viewLifecycleOwner.lifecycleScope.launchWhenCreated {
-<<<<<<< HEAD
       viewModel.pages = viewModel.getQuestionnairePages()
-      viewModel.questionnaireStateFlow.collect { state ->
-=======
       viewModel.questionnaireStateStateFlow.collect { state ->
->>>>>>> 6b6c74b1
         when (val displayMode = state.displayMode) {
           is DisplayMode.ReviewMode -> {
             // Set items
