/*
 * Copyright 2023-2025 Google LLC
 *
 * Licensed under the Apache License, Version 2.0 (the "License");
 * you may not use this file except in compliance with the License.
 * You may obtain a copy of the License at
 *
 *       http://www.apache.org/licenses/LICENSE-2.0
 *
 * Unless required by applicable law or agreed to in writing, software
 * distributed under the License is distributed on an "AS IS" BASIS,
 * WITHOUT WARRANTIES OR CONDITIONS OF ANY KIND, either express or implied.
 * See the License for the specific language governing permissions and
 * limitations under the License.
 */

package com.google.android.fhir.datacapture

import android.net.Uri
import android.os.Bundle
import android.view.LayoutInflater
import android.view.View
import android.view.ViewGroup
import android.widget.TextView
import androidx.annotation.VisibleForTesting
import androidx.appcompat.view.ContextThemeWrapper
import androidx.core.content.res.use
import androidx.core.os.bundleOf
import androidx.fragment.app.Fragment
import androidx.fragment.app.activityViewModels
import androidx.fragment.app.setFragmentResult
import androidx.fragment.app.viewModels
import androidx.lifecycle.lifecycleScope
import androidx.recyclerview.widget.LinearLayoutManager
import androidx.recyclerview.widget.RecyclerView
import com.google.android.fhir.datacapture.validation.Invalid
import com.google.android.fhir.datacapture.views.NavigationViewHolder
import com.google.android.fhir.datacapture.views.factories.QuestionnaireItemViewHolderFactory
import com.google.android.material.progressindicator.LinearProgressIndicator
import kotlinx.coroutines.launch
import org.hl7.fhir.r4.model.Questionnaire
import timber.log.Timber

/**
 * A [Fragment] for displaying FHIR Questionnaires and getting user responses as FHIR
 * QuestionnaireResponses.
 *
 * For more information, see the
 * [QuestionnaireFragment](https://github.com/google/android-fhir/wiki/SDCL%3A-Use-QuestionnaireFragment)
 * developer guide.
 */
class QuestionnaireFragment : Fragment() {
  private val viewModel: QuestionnaireViewModel by viewModels()

  /**
   * Provides a [QuestionnaireItemViewHolderFactoryMatcher]s which are used to evaluate whether a
   * custom [QuestionnaireItemViewHolderFactory] should be used to render a given questionnaire
   * item. The provider may be provided by the application developer via [DataCaptureConfig],
   * otherwise default no-op implementation is used.
   */
  @VisibleForTesting
  val questionnaireItemViewHolderFactoryMatchersProvider:
    QuestionnaireItemViewHolderFactoryMatchersProvider by lazy {
    requireArguments().getString(EXTRA_MATCHERS_FACTORY)?.let {
      DataCapture.getConfiguration(requireContext())
        .questionnaireItemViewHolderFactoryMatchersProviderFactory
        ?.get(it)
    }
      ?: EmptyQuestionnaireItemViewHolderFactoryMatchersProviderImpl
  }

  /** @suppress */
  override fun onCreateView(
    inflater: LayoutInflater,
    container: ViewGroup?,
    savedInstanceState: Bundle?,
  ): View {
    inflater.context.obtainStyledAttributes(R.styleable.QuestionnaireTheme).use {
      val themeId =
        it.getResourceId(
          // Use the custom questionnaire theme if it is specified
          R.styleable.QuestionnaireTheme_questionnaire_theme,
          // Otherwise, use the default questionnaire theme
          R.style.Theme_Questionnaire,
        )
      return inflater
        .cloneInContext(ContextThemeWrapper(inflater.context, themeId))
        .inflate(R.layout.questionnaire_fragment, container, false)
    }
  }

  /** @suppress */
  override fun onViewCreated(view: View, savedInstanceState: Bundle?) {
    val questionnaireEditRecyclerView =
      view.findViewById<RecyclerView>(R.id.questionnaire_edit_recycler_view)
    val questionnaireReviewRecyclerView =
      view.findViewById<RecyclerView>(R.id.questionnaire_review_recycler_view)
    val questionnaireTitle = view.findViewById<TextView>(R.id.questionnaire_title)

    // This container frame floats at the bottom of the view to make navigation controls visible at
    // all times when the user scrolls. Use
    // [QuestionnaireFragment.Builder.setShowNavigationInDefaultLongScroll] to disable this.
    val bottomNavContainerFrame = view.findViewById<View>(R.id.bottom_nav_container_frame)

    viewModel.setOnCancelButtonClickListener {
      QuestionnaireCancelDialogFragment()
        .show(requireActivity().supportFragmentManager, QuestionnaireCancelDialogFragment.TAG)
    }
    viewModel.setOnSubmitButtonClickListener {
      lifecycleScope.launch {
        viewModel.validateQuestionnaireAndUpdateUI().let { validationMap ->
          if (validationMap.values.flatten().filterIsInstance<Invalid>().isEmpty()) {
            setFragmentResult(SUBMIT_REQUEST_KEY, Bundle.EMPTY)
          } else {
            val errorViewModel: QuestionnaireValidationErrorViewModel by activityViewModels()
            errorViewModel.setQuestionnaireAndValidation(viewModel.questionnaire, validationMap)
            val validationErrorMessageDialog = QuestionnaireValidationErrorMessageDialogFragment()
            if (requireArguments().containsKey(EXTRA_SHOW_SUBMIT_ANYWAY_BUTTON)) {
              validationErrorMessageDialog.arguments =
                Bundle().apply {
                  putBoolean(
                    EXTRA_SHOW_SUBMIT_ANYWAY_BUTTON,
                    requireArguments()
                      .getBoolean(
                        EXTRA_SHOW_SUBMIT_ANYWAY_BUTTON,
                      ),
                  )
                }
            }
            validationErrorMessageDialog.show(
              requireActivity().supportFragmentManager,
              QuestionnaireValidationErrorMessageDialogFragment.TAG,
            )
          }
        }
      }
    }
    val questionnaireProgressIndicator: LinearProgressIndicator =
      view.findViewById(R.id.questionnaire_progress_indicator)
    val questionnaireEditAdapter =
      QuestionnaireEditAdapter(questionnaireItemViewHolderFactoryMatchersProvider.get())
    val questionnaireReviewAdapter = QuestionnaireReviewAdapter()

    val reviewModeEditButton =
      view.findViewById<View>(R.id.review_mode_edit_button).apply {
        setOnClickListener { viewModel.setReviewMode(false) }
      }

    questionnaireEditRecyclerView.adapter = questionnaireEditAdapter
    val linearLayoutManager = LinearLayoutManager(view.context)
    questionnaireEditRecyclerView.layoutManager = linearLayoutManager
    // Animation does work well with views that could gain focus
    questionnaireEditRecyclerView.itemAnimator = null

    questionnaireReviewRecyclerView.adapter = questionnaireReviewAdapter
    questionnaireReviewRecyclerView.layoutManager = LinearLayoutManager(view.context)

    // Listen to updates from the view model.
    viewLifecycleOwner.lifecycleScope.launchWhenCreated {
<<<<<<< HEAD
      viewModel.pages = viewModel.getQuestionnairePages()
      viewModel.questionnaireStateFlow.collect { state ->
=======
      viewModel.questionnaireStateStateFlow.collect { state ->
>>>>>>> 45f2593f
        when (val displayMode = state.displayMode) {
          is DisplayMode.ReviewMode -> {
            // Set items
            questionnaireEditRecyclerView.visibility = View.GONE
            questionnaireReviewAdapter.submitList(
              state.items,
            )
            questionnaireReviewRecyclerView.visibility = View.VISIBLE
            reviewModeEditButton.visibility =
              if (displayMode.showEditButton) {
                View.VISIBLE
              } else {
                View.GONE
              }
            questionnaireTitle.visibility = View.VISIBLE
            questionnaireTitle.text = getString(R.string.questionnaire_review_mode_title)

            // Set bottom navigation
            if (state.bottomNavItem != null) {
              bottomNavContainerFrame.visibility = View.VISIBLE
              NavigationViewHolder(bottomNavContainerFrame)
                .bind(state.bottomNavItem.questionnaireNavigationUIState)
            } else {
              bottomNavContainerFrame.visibility = View.GONE
            }

            // Hide progress indicator
            questionnaireProgressIndicator.visibility = View.GONE
          }
          is DisplayMode.EditMode -> {
            // Set items
            questionnaireReviewRecyclerView.visibility = View.GONE
            questionnaireEditAdapter.submitList(state.items)
            questionnaireEditRecyclerView.visibility = View.VISIBLE
            reviewModeEditButton.visibility = View.GONE
            questionnaireTitle.visibility = View.GONE

            // Set bottom navigation
            if (state.bottomNavItem != null) {
              bottomNavContainerFrame.visibility = View.VISIBLE
              NavigationViewHolder(bottomNavContainerFrame)
                .bind(state.bottomNavItem.questionnaireNavigationUIState)
            } else {
              bottomNavContainerFrame.visibility = View.GONE
            }

            // Set progress indicator
            questionnaireProgressIndicator.visibility = View.VISIBLE
            if (displayMode.pagination.isPaginated) {
              questionnaireProgressIndicator.updateProgressIndicator(
                calculateProgressPercentage(
                  count =
                    (displayMode.pagination.currentPageIndex +
                      1), // incremented by 1 due to initialPageIndex starts with 0.
                  totalCount = displayMode.pagination.pages.size,
                ),
              )
            } else {
              questionnaireEditRecyclerView.addOnScrollListener(
                object : RecyclerView.OnScrollListener() {
                  override fun onScrolled(recyclerView: RecyclerView, dx: Int, dy: Int) {
                    super.onScrolled(recyclerView, dx, dy)
                    questionnaireProgressIndicator.updateProgressIndicator(
                      calculateProgressPercentage(
                        count =
                          (linearLayoutManager.findLastVisibleItemPosition() +
                            1), // incremented by 1 due to findLastVisiblePosition() starts with 0.
                        totalCount = linearLayoutManager.itemCount,
                      ),
                    )
                  }
                },
              )
            }
          }
          is DisplayMode.InitMode -> {
            questionnaireReviewRecyclerView.visibility = View.GONE
            questionnaireEditRecyclerView.visibility = View.GONE
            questionnaireProgressIndicator.visibility = View.GONE
            reviewModeEditButton.visibility = View.GONE
            bottomNavContainerFrame.visibility = View.GONE
          }
        }
      }
    }
    requireActivity().supportFragmentManager.setFragmentResultListener(
      QuestionnaireValidationErrorMessageDialogFragment.RESULT_CALLBACK,
      viewLifecycleOwner,
    ) { _, bundle ->
      when (
        val result = bundle.getString(QuestionnaireValidationErrorMessageDialogFragment.RESULT_KEY)
      ) {
        QuestionnaireValidationErrorMessageDialogFragment.RESULT_VALUE_FIX -> {
          // Go back to the Edit mode if currently in the Review mode.
          viewModel.setReviewMode(false)
        }
        QuestionnaireValidationErrorMessageDialogFragment.RESULT_VALUE_SUBMIT -> {
          setFragmentResult(SUBMIT_REQUEST_KEY, Bundle.EMPTY)
        }
        else ->
          Timber.e(
            "Unknown fragment result $result",
          )
      }
    }
    /** Listen to Button Clicks from the Cancel Dialog */
    requireActivity().supportFragmentManager.setFragmentResultListener(
      QuestionnaireCancelDialogFragment.REQUEST_KEY,
      viewLifecycleOwner,
    ) { _, bundle ->
      when (val result = bundle.getString(QuestionnaireCancelDialogFragment.RESULT_KEY)) {
        QuestionnaireCancelDialogFragment.RESULT_NO -> {
          // Allow the user to continue with the questionnaire
        }
        QuestionnaireCancelDialogFragment.RESULT_YES -> {
          setFragmentResult(CANCEL_REQUEST_KEY, Bundle.EMPTY)
        }
        else ->
          Timber.e(
            "Unknown fragment result $result",
          )
      }
    }
  }

  /** Calculates the progress percentage from given [count] and [totalCount] values. */
  internal fun calculateProgressPercentage(count: Int, totalCount: Int): Int {
    return if (totalCount == 0) 0 else (count * 100 / totalCount)
  }

  /**
   * Returns a [QuestionnaireResponse][org.hl7.fhir.r4.model.QuestionnaireResponse] populated with
   * any answers that are present on the rendered [QuestionnaireFragment] when it is called.
   */
  suspend fun getQuestionnaireResponse() = viewModel.getQuestionnaireResponse()

  fun clearAllAnswers() = viewModel.clearAllAnswers()

  /** Helper to create [QuestionnaireFragment] with appropriate [Bundle] arguments. */
  class Builder {

    private val args = mutableListOf<Pair<String, Any>>()

    /**
     * A JSON encoded string extra for a questionnaire. This should only be used for questionnaires
     * with size at most 512KB. For large questionnaires, use `setQuestionnaire(questionnaireUri:
     * Uri)`.
     *
     * This is required unless `setQuestionnaire(questionnaireUri: Uri)` is provided.
     *
     * If this and `setQuestionnaire(questionnaireUri: Uri)` are provided,
     * [setQuestionnaire(questionnaireUri: Uri)] takes precedence.
     */
    fun setQuestionnaire(questionnaireJson: String) = apply {
      args.add(EXTRA_QUESTIONNAIRE_JSON_STRING to questionnaireJson)
    }

    /**
     * A [URI][android.net.Uri] extra for streaming a JSON encoded questionnaire.
     *
     * This is required unless `setQuestionnaire(questionnaireJson: String)` is provided.
     *
     * If this and `setQuestionnaire(questionnaireJson: String)` are provided, this extra takes
     * precedence.
     */
    fun setQuestionnaire(questionnaireUri: Uri) = apply {
      args.add(EXTRA_QUESTIONNAIRE_JSON_URI to questionnaireUri)
    }

    /**
     * A JSON encoded string extra for a prefilled questionnaire response. This should only be used
     * for questionnaire response with size at most 512KB. For large questionnaire response, use
     * `setQuestionnaireResponse(questionnaireResponseUri: Uri)`.
     *
     * If this and `setQuestionnaireResponse(questionnaireResponseUri: Uri)` are provided,
     * `setQuestionnaireResponse(questionnaireResponseUri: Uri)` takes precedence.
     */
    fun setQuestionnaireResponse(questionnaireResponseJson: String) = apply {
      args.add(EXTRA_QUESTIONNAIRE_RESPONSE_JSON_STRING to questionnaireResponseJson)
    }

    /**
     * A [URI][android.net.Uri] extra for streaming a JSON encoded questionnaire response.
     *
     * If this and `setQuestionnaireResponse(questionnaireResponseJson: String)` are provided, this
     * extra takes precedence.
     */
    fun setQuestionnaireResponse(questionnaireResponseUri: Uri) = apply {
      args.add(EXTRA_QUESTIONNAIRE_RESPONSE_JSON_URI to questionnaireResponseUri)
    }

    /**
     * The launch context allows information to be passed into questionnaire based on the context in
     * which the questionnaire is being evaluated. For example, what patient, what encounter, what
     * user, etc. is "in context" at the time the questionnaire response is being completed:
     * https://build.fhir.org/ig/HL7/sdc/StructureDefinition-sdc-questionnaire-launchContext.html
     *
     * @param launchContextMap map of launchContext name and serialized resources
     */
    fun setQuestionnaireLaunchContextMap(launchContextMap: Map<String, String>) = apply {
      args.add(EXTRA_QUESTIONNAIRE_LAUNCH_CONTEXT_MAP to launchContextMap)
    }

    /**
     * An [Boolean] extra to control if the questionnaire is read-only. If review page and read-only
     * are both enabled, read-only will take precedence.
     */
    fun setIsReadOnly(value: Boolean) = apply { args.add(EXTRA_READ_ONLY to value) }

    /**
     * A [Boolean] extra to control if a review page is shown. By default it will be shown at the
     * end of the questionnaire.
     */
    fun showReviewPageBeforeSubmit(value: Boolean) = apply {
      args.add(EXTRA_ENABLE_REVIEW_PAGE to value)
    }

    /**
     * A [Boolean] extra to control if the review page is to be opened first. This has no effect if
     * review page is not enabled.
     */
    fun showReviewPageFirst(value: Boolean) = apply {
      args.add(EXTRA_SHOW_REVIEW_PAGE_FIRST to value)
    }

    /** A [Boolean] extra to control whether the asterisk text is shown. */
    fun showAsterisk(value: Boolean) = apply { args.add(EXTRA_SHOW_ASTERISK_TEXT to value) }

    /** A [Boolean] extra to control whether the required text is shown. */
    fun showRequiredText(value: Boolean) = apply { args.add(EXTRA_SHOW_REQUIRED_TEXT to value) }

    /** A [Boolean] extra to control whether the optional text is shown. */
    fun showOptionalText(value: Boolean) = apply { args.add(EXTRA_SHOW_OPTIONAL_TEXT to value) }

    /**
     * A matcher to provide [QuestionnaireItemViewHolderFactoryMatcher]s for custom
     * [Questionnaire.QuestionnaireItemType]. The application needs to provide a
     * [QuestionnaireItemViewHolderFactoryMatchersProviderFactory] in the [DataCaptureConfig] so
     * that the [QuestionnaireFragment] can get instance of
     * [QuestionnaireItemViewHolderFactoryMatchersProvider].
     */
    fun setCustomQuestionnaireItemViewHolderFactoryMatchersProvider(
      matchersProviderFactory: String,
    ) = apply { args.add(EXTRA_MATCHERS_FACTORY to matchersProviderFactory) }

    /**
     * A [Boolean] extra to show or hide the Submit button in the questionnaire. Default is true.
     */
    fun setShowSubmitButton(value: Boolean) = apply { args.add(EXTRA_SHOW_SUBMIT_BUTTON to value) }

    /** To accept a configurable text for the submit button */
    fun setSubmitButtonText(text: String) = apply { args.add(EXTRA_SUBMIT_BUTTON_TEXT to text) }

    /**
     * A [Boolean] extra to show or hide the Cancel button in the questionnaire. Default is true.
     */
    fun setShowCancelButton(value: Boolean) = apply { args.add(EXTRA_SHOW_CANCEL_BUTTON to value) }

    /**
     * A [Boolean] extra to show questionnaire page as a default/long scroll with the
     * previous/next/submit buttons anchored to bottom/end of page. Default is false.
     */
    fun setShowNavigationInDefaultLongScroll(value: Boolean) = apply {
      args.add(EXTRA_SHOW_NAVIGATION_IN_DEFAULT_LONG_SCROLL to value)
    }

    /** Setter to show/hide the Submit anyway button. This button is visible by default. */
    fun setShowSubmitAnywayButton(value: Boolean) = apply {
      args.add(EXTRA_SHOW_SUBMIT_ANYWAY_BUTTON to value)
    }

    @VisibleForTesting fun buildArgs() = bundleOf(*args.toTypedArray())

    /** @return A [QuestionnaireFragment] with provided [Bundle] arguments. */
    fun build(): QuestionnaireFragment {
      return QuestionnaireFragment().apply { arguments = buildArgs() }
    }
  }

  /**
   * Extras that can be passed to [QuestionnaireFragment] to define its behavior. When you create a
   * QuestionnaireFragment, one of [EXTRA_QUESTIONNAIRE_JSON_URI] or
   * [EXTRA_QUESTIONNAIRE_JSON_STRING] is required.
   */
  companion object {
    /**
     * A JSON encoded string extra for a questionnaire. This should only be used for questionnaires
     * with size at most 512KB. For large questionnaires, use [EXTRA_QUESTIONNAIRE_JSON_URI].
     *
     * This is required unless [EXTRA_QUESTIONNAIRE_JSON_URI] is provided.
     *
     * If this and [EXTRA_QUESTIONNAIRE_JSON_URI] are provided, [EXTRA_QUESTIONNAIRE_JSON_URI] takes
     * precedence.
     */
    internal const val EXTRA_QUESTIONNAIRE_JSON_STRING = "questionnaire"

    /**
     * A [URI][android.net.Uri] extra for streaming a JSON encoded questionnaire.
     *
     * This is required unless [EXTRA_QUESTIONNAIRE_JSON_STRING] is provided.
     *
     * If this and [EXTRA_QUESTIONNAIRE_JSON_STRING] are provided, this extra takes precedence.
     */
    internal const val EXTRA_QUESTIONNAIRE_JSON_URI = "questionnaire-uri"

    /**
     * A JSON encoded string extra for a prefilled questionnaire response. This should only be used
     * for questionnaire response with size at most 512KB. For large questionnaire response, use
     * [EXTRA_QUESTIONNAIRE_RESPONSE_JSON_URI].
     *
     * If this and [EXTRA_QUESTIONNAIRE_RESPONSE_JSON_URI] are provided,
     * [EXTRA_QUESTIONNAIRE_RESPONSE_JSON_URI] takes precedence.
     */
    internal const val EXTRA_QUESTIONNAIRE_RESPONSE_JSON_STRING = "questionnaire-response"

    /**
     * A map of launchContext name and JSON encoded strings extra for each questionnaire context.
     */
    internal const val EXTRA_QUESTIONNAIRE_LAUNCH_CONTEXT_MAP = "questionnaire-launch-contexts"

    /**
     * A [URI][android.net.Uri] extra for streaming a JSON encoded questionnaire response.
     *
     * If this and [EXTRA_QUESTIONNAIRE_RESPONSE_JSON_STRING] are provided, this extra takes
     * precedence.
     */
    internal const val EXTRA_QUESTIONNAIRE_RESPONSE_JSON_URI = "questionnaire-response-uri"

    /**
     * A [Boolean] extra to control if a review page is shown. By default it will be shown at the
     * end of the questionnaire.
     */
    internal const val EXTRA_ENABLE_REVIEW_PAGE = "enable-review-page"

    /**
     * A [Boolean] extra to control if the review page is to be opened first. This has no effect if
     * review page is not enabled.
     */
    internal const val EXTRA_SHOW_REVIEW_PAGE_FIRST = "show-review-page-first"

    /**
     * An [Boolean] extra to control if the questionnaire is read-only. If review page and read-only
     * are both enabled, read-only will take precedence.
     */
    internal const val EXTRA_READ_ONLY = "read-only"

    internal const val EXTRA_MATCHERS_FACTORY = "matcher_factory_class"

    const val SUBMIT_REQUEST_KEY = "submit-request-key"

    const val CANCEL_REQUEST_KEY = "cancel-request-key"

    /**
     * A [Boolean] extra to show or hide the Submit button in the questionnaire. Default is true.
     */
    internal const val EXTRA_SHOW_SUBMIT_BUTTON = "show-submit-button"

    /**
     * A [Boolean] extra to show or hide the Cancel button in the questionnaire. Default is false.
     */
    internal const val EXTRA_SHOW_CANCEL_BUTTON = "show-cancel-button"

    internal const val EXTRA_SHOW_OPTIONAL_TEXT = "show-optional-text"

    internal const val EXTRA_SHOW_ASTERISK_TEXT = "show-asterisk-text"

    internal const val EXTRA_SHOW_REQUIRED_TEXT = "show-required-text"

    internal const val EXTRA_SUBMIT_BUTTON_TEXT = "submit-button-text"

    internal const val EXTRA_SHOW_NAVIGATION_IN_DEFAULT_LONG_SCROLL =
      "show-navigation-in-default-long-scroll"

    /**
     * A [Boolean] extra to show or hide the Submit anyway button in the questionnaire. Default is
     * true.
     */
    internal const val EXTRA_SHOW_SUBMIT_ANYWAY_BUTTON = "show-submit-anyway-button"

    fun builder() = Builder()
  }

  /**
   * Data class that holds a matcher function ([matches]) which evaluates whether a given [factory]
   * should be used to display a given [Questionnaire.QuestionnaireItemComponent].
   *
   * See the
   * [developer guide](https://github.com/google/android-fhir/wiki/SDCL:-Customize-how-a-Questionnaire-is-displayed#custom-questionnaire-components)
   * for more information.
   */
  data class QuestionnaireItemViewHolderFactoryMatcher(
    /** The custom [QuestionnaireItemViewHolderFactory] to use. */
    val factory: QuestionnaireItemViewHolderFactory,
    /**
     * A predicate function which, given a [Questionnaire.QuestionnaireItemComponent], returns true
     * if the factory should apply to that item.
     */
    val matches: (Questionnaire.QuestionnaireItemComponent) -> Boolean,
  )

  /**
   * Provides the [QuestionnaireItemViewHolderFactoryMatcher]s which are used to evaluate whether a
   * custom [QuestionnaireItemViewHolderFactory] should be used to render a given questionnaire
   * item.
   *
   * **NOTE**:
   *
   * User-provided custom views take precedence over canonical views provided by the library. If
   * multiple [QuestionnaireItemViewHolderFactoryMatcher] are applicable for the same item, the
   * behavior is undefined (any of them may be selected).
   *
   * See the
   * [developer guide](https://github.com/google/android-fhir/wiki/SDCL:-Customize-how-a-Questionnaire-is-displayed#custom-questionnaire-components)
   * for more information.
   */
  abstract class QuestionnaireItemViewHolderFactoryMatchersProvider {
    /**
     * Implementation should specify when custom questionnaire components should be used.
     *
     * @return A [List] of [QuestionnaireItemViewHolderFactoryMatcher]s which are used to evaluate
     *   whether a custom [QuestionnaireItemViewHolderFactory] should be used to render a given
     *   questionnaire item.
     */
    abstract fun get(): List<QuestionnaireItemViewHolderFactoryMatcher>
  }

  /** No-op implementation that provides no custom [QuestionnaireItemViewHolderFactoryMatcher]s . */
  private object EmptyQuestionnaireItemViewHolderFactoryMatchersProviderImpl :
    QuestionnaireItemViewHolderFactoryMatchersProvider() {
    override fun get() = emptyList<QuestionnaireItemViewHolderFactoryMatcher>()
  }
}

/**
 * Updates the [LinearProgressIndicator] progress with given value.
 *
 * This method will also set max value of [LinearProgressIndicator] to 100.
 *
 * @param progress The new progress [Integer] value between 0 to 100.
 */
internal fun LinearProgressIndicator.updateProgressIndicator(progress: Int) {
  setProgress(progress)
  max = 100
}<|MERGE_RESOLUTION|>--- conflicted
+++ resolved
@@ -157,12 +157,8 @@
 
     // Listen to updates from the view model.
     viewLifecycleOwner.lifecycleScope.launchWhenCreated {
-<<<<<<< HEAD
       viewModel.pages = viewModel.getQuestionnairePages()
-      viewModel.questionnaireStateFlow.collect { state ->
-=======
       viewModel.questionnaireStateStateFlow.collect { state ->
->>>>>>> 45f2593f
         when (val displayMode = state.displayMode) {
           is DisplayMode.ReviewMode -> {
             // Set items
