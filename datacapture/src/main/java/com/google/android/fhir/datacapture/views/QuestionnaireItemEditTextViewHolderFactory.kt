/*
 * Copyright 2021 Google LLC
 *
 * Licensed under the Apache License, Version 2.0 (the "License");
 * you may not use this file except in compliance with the License.
 * You may obtain a copy of the License at
 *
 *       http://www.apache.org/licenses/LICENSE-2.0
 *
 * Unless required by applicable law or agreed to in writing, software
 * distributed under the License is distributed on an "AS IS" BASIS,
 * WITHOUT WARRANTIES OR CONDITIONS OF ANY KIND, either express or implied.
 * See the License for the specific language governing permissions and
 * limitations under the License.
 */

package com.google.android.fhir.datacapture.views

import android.content.Context
import android.text.Editable
import android.text.TextWatcher
import android.view.View
import android.view.View.FOCUS_DOWN
import android.view.inputmethod.EditorInfo
import android.view.inputmethod.InputMethodManager
import android.widget.ImageView
import androidx.core.widget.doAfterTextChanged
import androidx.lifecycle.lifecycleScope
import com.google.android.fhir.datacapture.R
import com.google.android.fhir.datacapture.fetchBitmap
import com.google.android.fhir.datacapture.itemImage
import com.google.android.fhir.datacapture.localizedFlyoverSpanned
import com.google.android.fhir.datacapture.utilities.tryUnwrapContext
import com.google.android.fhir.datacapture.validation.ValidationResult
import com.google.android.fhir.datacapture.validation.getSingleStringValidationMessage
import com.google.android.material.textfield.TextInputEditText
import com.google.android.material.textfield.TextInputLayout
import kotlinx.coroutines.Dispatchers
import kotlinx.coroutines.launch
import org.hl7.fhir.r4.model.QuestionnaireResponse

internal abstract class QuestionnaireItemEditTextViewHolderFactory :
  QuestionnaireItemViewHolderFactory(R.layout.questionnaire_item_edit_text_view) {
  abstract override fun getQuestionnaireItemViewHolderDelegate():
    QuestionnaireItemEditTextViewHolderDelegate
}

internal abstract class QuestionnaireItemEditTextViewHolderDelegate(
  private val rawInputType: Int,
  private val isSingleLine: Boolean
) : QuestionnaireItemViewHolderDelegate {
  private lateinit var header: QuestionnaireItemHeaderView
  private lateinit var textInputLayout: TextInputLayout
  private lateinit var textInputEditText: TextInputEditText
  private lateinit var itemImageView: ImageView
  override lateinit var questionnaireItemViewItem: QuestionnaireItemViewItem
  private var textWatcher: TextWatcher? = null

  override fun init(itemView: View) {
    header = itemView.findViewById(R.id.header)
    textInputLayout = itemView.findViewById(R.id.text_input_layout)
    textInputEditText = itemView.findViewById(R.id.text_input_edit_text)
    itemImageView = itemView.findViewById(R.id.itemImage)

    textInputEditText.setRawInputType(rawInputType)
    textInputEditText.isSingleLine = isSingleLine
  }

  override fun bind(questionnaireItemViewItem: QuestionnaireItemViewItem) {
    header.bind(questionnaireItemViewItem.questionnaireItem)
    textInputLayout.hint = questionnaireItemViewItem.questionnaireItem.localizedFlyoverSpanned
    textInputEditText.removeTextChangedListener(textWatcher)
    textInputEditText.setText(getText(questionnaireItemViewItem.singleAnswerOrNull))
    textInputEditText.setOnFocusChangeListener { view, focused ->
      if (!focused) {
        (view.context.applicationContext.getSystemService(Context.INPUT_METHOD_SERVICE) as
            InputMethodManager)
          .hideSoftInputFromWindow(view.windowToken, 0)
      }
    }
    // Override `setOnEditorActionListener` to avoid crash with `IllegalStateException` if it's not
    // possible to move focus forward.
    // See
    // https://stackoverflow.com/questions/13614101/fatal-crash-focus-search-returned-a-view-that-wasnt-able-to-take-focus/47991577
    textInputEditText.setOnEditorActionListener { view, actionId, _ ->
      if (actionId != EditorInfo.IME_ACTION_NEXT) {
        false
      }
      view.focusSearch(FOCUS_DOWN)?.requestFocus(FOCUS_DOWN) ?: false
    }
<<<<<<< HEAD

    // The RecyclerView is recycling the ImageView therefore making them visible and recycling
    // images from previous questions
    itemImageView.setImageBitmap(null)

    questionnaireItemViewItem.questionnaireItem.itemImage?.let {
      val activity = itemImageView.context.tryUnwrapContext()!!
      activity.lifecycleScope.launch {
        it.fetchBitmap(itemImageView.context)?.run {
          activity.lifecycleScope.launch(Dispatchers.Main) {
            itemImageView.visibility = View.VISIBLE
            itemImageView.setImageBitmap(this@run)
          }
        }
      }
    }
=======
    textWatcher =
      textInputEditText.doAfterTextChanged { editable: Editable? ->
        questionnaireItemViewItem.singleAnswerOrNull = getValue(editable.toString())
        onAnswerChanged(textInputEditText.context)
      }
>>>>>>> e8bd02a6
  }

  override fun displayValidationResult(validationResult: ValidationResult) {
    textInputLayout.error =
      if (validationResult.getSingleStringValidationMessage() == "") null
      else validationResult.getSingleStringValidationMessage()
  }

  override fun setReadOnly(isReadOnly: Boolean) {
    textInputLayout.isEnabled = !isReadOnly
    textInputEditText.isEnabled = !isReadOnly
  }

  /** Returns the answer that should be recorded given the text input by the user. */
  abstract fun getValue(
    text: String
  ): QuestionnaireResponse.QuestionnaireResponseItemAnswerComponent?

  /**
   * Returns the text that should be displayed in the [TextInputEditText] from the existing answer
   * to the question (may be input by the user or previously recorded).
   */
  abstract fun getText(
    answer: QuestionnaireResponse.QuestionnaireResponseItemAnswerComponent?
  ): String
}<|MERGE_RESOLUTION|>--- conflicted
+++ resolved
@@ -88,7 +88,11 @@
       }
       view.focusSearch(FOCUS_DOWN)?.requestFocus(FOCUS_DOWN) ?: false
     }
-<<<<<<< HEAD
+    textWatcher =
+      textInputEditText.doAfterTextChanged { editable: Editable? ->
+        questionnaireItemViewItem.singleAnswerOrNull = getValue(editable.toString())
+        onAnswerChanged(textInputEditText.context)
+      }
 
     // The RecyclerView is recycling the ImageView therefore making them visible and recycling
     // images from previous questions
@@ -105,13 +109,6 @@
         }
       }
     }
-=======
-    textWatcher =
-      textInputEditText.doAfterTextChanged { editable: Editable? ->
-        questionnaireItemViewItem.singleAnswerOrNull = getValue(editable.toString())
-        onAnswerChanged(textInputEditText.context)
-      }
->>>>>>> e8bd02a6
   }
 
   override fun displayValidationResult(validationResult: ValidationResult) {
