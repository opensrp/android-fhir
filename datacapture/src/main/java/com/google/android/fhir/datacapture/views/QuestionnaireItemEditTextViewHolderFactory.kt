/*
 * Copyright 2020 Google LLC
 *
 * Licensed under the Apache License, Version 2.0 (the "License");
 * you may not use this file except in compliance with the License.
 * You may obtain a copy of the License at
 *
 *       http://www.apache.org/licenses/LICENSE-2.0
 *
 * Unless required by applicable law or agreed to in writing, software
 * distributed under the License is distributed on an "AS IS" BASIS,
 * WITHOUT WARRANTIES OR CONDITIONS OF ANY KIND, either express or implied.
 * See the License for the specific language governing permissions and
 * limitations under the License.
 */

package com.google.android.fhir.datacapture.views

import android.text.Editable
import android.view.View
import android.widget.TextView
import androidx.core.widget.doAfterTextChanged
import com.google.android.fhir.datacapture.R
import com.google.android.material.textfield.TextInputEditText
import org.hl7.fhir.r4.model.QuestionnaireResponse

internal abstract class QuestionnaireItemEditTextViewHolderFactory :
  QuestionnaireItemViewHolderFactory(R.layout.questionnaire_item_edit_text_view) {
  abstract override fun getQuestionnaireItemViewHolderDelegate():
    QuestionnaireItemEditTextViewHolderDelegate
}

internal abstract class QuestionnaireItemEditTextViewHolderDelegate(
  private val rawInputType: Int,
  private val isSingleLine: Boolean
) : QuestionnaireItemViewHolderDelegate {
  private lateinit var prefixTextView: TextView
  private lateinit var textQuestion: TextView
  private lateinit var textInputEditText: TextInputEditText
  private lateinit var questionnaireItemViewItem: QuestionnaireItemViewItem

  override fun init(itemView: View) {
    prefixTextView = itemView.findViewById(R.id.prefix)
    textQuestion = itemView.findViewById(R.id.question)
    textInputEditText = itemView.findViewById(R.id.textInputEditText)
    textInputEditText.setRawInputType(rawInputType)
    textInputEditText.isSingleLine = isSingleLine
    textInputEditText.doAfterTextChanged { editable: Editable? ->
      questionnaireItemViewItem.singleAnswerOrNull = getValue(editable.toString())
      questionnaireItemViewItem.questionnaireResponseItemChangedCallback()
    }
  }

  override fun bind(questionnaireItemViewItem: QuestionnaireItemViewItem) {
    this.questionnaireItemViewItem = questionnaireItemViewItem
<<<<<<< HEAD
    if (questionnaireItemViewItem.questionnaireItem.prefix.toString().isNotEmpty()) {
      prefixTextView.visibility = View.VISIBLE
      prefixTextView.text = questionnaireItemViewItem.questionnaireItem.prefix.value
    } else {
      prefixTextView.visibility = View.GONE
    }
    textQuestion.text = questionnaireItemViewItem.questionnaireItem.text.value
=======
    textQuestion.text = questionnaireItemViewItem.questionnaireItem.text
>>>>>>> 80a9de18
    textInputEditText.setText(getText(questionnaireItemViewItem.singleAnswerOrNull))
  }

  /** Returns the answer that should be recorded given the text input by the user. */
  abstract fun getValue(
    text: String
  ): QuestionnaireResponse.QuestionnaireResponseItemAnswerComponent?

  /**
   * Returns the text that should be displayed in the [TextInputEditText] from the existing answer
   * to the question (may be input by the user or previously recorded).
   */
  abstract fun getText(
    answer: QuestionnaireResponse.QuestionnaireResponseItemAnswerComponent?
  ): String
}<|MERGE_RESOLUTION|>--- conflicted
+++ resolved
@@ -53,7 +53,7 @@
 
   override fun bind(questionnaireItemViewItem: QuestionnaireItemViewItem) {
     this.questionnaireItemViewItem = questionnaireItemViewItem
-<<<<<<< HEAD
+    textQuestion.text = questionnaireItemViewItem.questionnaireItem.text
     if (questionnaireItemViewItem.questionnaireItem.prefix.toString().isNotEmpty()) {
       prefixTextView.visibility = View.VISIBLE
       prefixTextView.text = questionnaireItemViewItem.questionnaireItem.prefix.value
@@ -61,9 +61,6 @@
       prefixTextView.visibility = View.GONE
     }
     textQuestion.text = questionnaireItemViewItem.questionnaireItem.text.value
-=======
-    textQuestion.text = questionnaireItemViewItem.questionnaireItem.text
->>>>>>> 80a9de18
     textInputEditText.setText(getText(questionnaireItemViewItem.singleAnswerOrNull))
   }
 
