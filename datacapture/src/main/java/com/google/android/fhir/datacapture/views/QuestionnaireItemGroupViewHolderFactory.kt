--- conflicted
+++ resolved
@@ -28,12 +28,8 @@
   QuestionnaireItemViewHolderFactory(R.layout.questionnaire_item_group_header_view) {
   override fun getQuestionnaireItemViewHolderDelegate() =
     object : QuestionnaireItemViewHolderDelegate {
-<<<<<<< HEAD
-      private lateinit var header: QuestionnaireItemHeaderView
+      private lateinit var header: QuestionnaireGroupTypeHeaderView
       private lateinit var itemMedia: QuestionnaireItemMediaView
-=======
-      private lateinit var header: QuestionnaireGroupTypeHeaderView
->>>>>>> 3a589142
       private lateinit var error: TextView
       override lateinit var questionnaireItemViewItem: QuestionnaireItemViewItem
 
