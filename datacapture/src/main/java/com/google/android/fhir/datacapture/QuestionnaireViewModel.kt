/*
 * Copyright 2023-2024 Google LLC
 *
 * Licensed under the Apache License, Version 2.0 (the "License");
 * you may not use this file except in compliance with the License.
 * You may obtain a copy of the License at
 *
 *       http://www.apache.org/licenses/LICENSE-2.0
 *
 * Unless required by applicable law or agreed to in writing, software
 * distributed under the License is distributed on an "AS IS" BASIS,
 * WITHOUT WARRANTIES OR CONDITIONS OF ANY KIND, either express or implied.
 * See the License for the specific language governing permissions and
 * limitations under the License.
 */

package com.google.android.fhir.datacapture

import android.app.Application
import android.content.Context
import android.net.Uri
import androidx.annotation.VisibleForTesting
import androidx.lifecycle.AndroidViewModel
import androidx.lifecycle.SavedStateHandle
import androidx.lifecycle.viewModelScope
import ca.uhn.fhir.context.FhirContext
import ca.uhn.fhir.context.FhirVersionEnum
import ca.uhn.fhir.parser.IParser
import com.google.android.fhir.datacapture.enablement.EnablementEvaluator
import com.google.android.fhir.datacapture.expressions.EnabledAnswerOptionsEvaluator
import com.google.android.fhir.datacapture.extensions.EntryMode
import com.google.android.fhir.datacapture.extensions.allItems
import com.google.android.fhir.datacapture.extensions.calculatedExpression
import com.google.android.fhir.datacapture.extensions.copyNestedItemsToChildlessAnswers
import com.google.android.fhir.datacapture.extensions.cqfExpression
import com.google.android.fhir.datacapture.extensions.createQuestionnaireResponseItem
import com.google.android.fhir.datacapture.extensions.entryMode
import com.google.android.fhir.datacapture.extensions.filterByCodeInNameExtension
import com.google.android.fhir.datacapture.extensions.flattened
import com.google.android.fhir.datacapture.extensions.forEachItemPair
import com.google.android.fhir.datacapture.extensions.hasDifferentAnswerSet
import com.google.android.fhir.datacapture.extensions.isDisplayItem
import com.google.android.fhir.datacapture.extensions.isEnableWhenReferencedBy
import com.google.android.fhir.datacapture.extensions.isExpressionReferencedBy
import com.google.android.fhir.datacapture.extensions.isHelpCode
import com.google.android.fhir.datacapture.extensions.isHidden
import com.google.android.fhir.datacapture.extensions.isPaginated
import com.google.android.fhir.datacapture.extensions.isRepeatedGroup
import com.google.android.fhir.datacapture.extensions.launchTimestamp
import com.google.android.fhir.datacapture.extensions.localizedTextSpanned
import com.google.android.fhir.datacapture.extensions.maxValue
import com.google.android.fhir.datacapture.extensions.maxValueCqfCalculatedValueExpression
import com.google.android.fhir.datacapture.extensions.minValue
import com.google.android.fhir.datacapture.extensions.minValueCqfCalculatedValueExpression
import com.google.android.fhir.datacapture.extensions.packRepeatedGroups
import com.google.android.fhir.datacapture.extensions.questionnaireLaunchContexts
import com.google.android.fhir.datacapture.extensions.shouldHaveNestedItemsUnderAnswers
import com.google.android.fhir.datacapture.extensions.unpackRepeatedGroups
import com.google.android.fhir.datacapture.extensions.validateLaunchContextExtensions
import com.google.android.fhir.datacapture.extensions.zipByLinkId
import com.google.android.fhir.datacapture.fhirpath.ExpressionEvaluator
import com.google.android.fhir.datacapture.mapping.asExpectedType
import com.google.android.fhir.datacapture.validation.Invalid
import com.google.android.fhir.datacapture.validation.NotValidated
import com.google.android.fhir.datacapture.validation.QuestionnaireResponseItemValidator
import com.google.android.fhir.datacapture.validation.QuestionnaireResponseValidator
import com.google.android.fhir.datacapture.validation.QuestionnaireResponseValidator.checkQuestionnaireResponse
import com.google.android.fhir.datacapture.validation.Valid
import com.google.android.fhir.datacapture.validation.ValidationResult
import com.google.android.fhir.datacapture.views.QuestionTextConfiguration
import com.google.android.fhir.datacapture.views.QuestionnaireViewItem
import java.util.Date
<<<<<<< HEAD
import kotlinx.coroutines.Dispatchers
=======
import kotlin.coroutines.CoroutineContext
import kotlinx.coroutines.Dispatchers
import kotlinx.coroutines.flow.Flow
>>>>>>> f369d51c
import kotlinx.coroutines.flow.MutableStateFlow
import kotlinx.coroutines.flow.SharingStarted
import kotlinx.coroutines.flow.StateFlow
import kotlinx.coroutines.flow.collectLatest
import kotlinx.coroutines.flow.combine
import kotlinx.coroutines.flow.flowOn
import kotlinx.coroutines.flow.map
import kotlinx.coroutines.flow.onEach
import kotlinx.coroutines.flow.stateIn
import kotlinx.coroutines.flow.take
import kotlinx.coroutines.flow.update
import kotlinx.coroutines.flow.withIndex
import kotlinx.coroutines.launch
import org.hl7.fhir.r4.model.DateTimeType
import org.hl7.fhir.r4.model.Questionnaire
import org.hl7.fhir.r4.model.Questionnaire.QuestionnaireItemComponent
import org.hl7.fhir.r4.model.QuestionnaireResponse
import org.hl7.fhir.r4.model.QuestionnaireResponse.QuestionnaireResponseItemAnswerComponent
import org.hl7.fhir.r4.model.QuestionnaireResponse.QuestionnaireResponseItemComponent
import org.hl7.fhir.r4.model.Resource
import timber.log.Timber

internal var questionnaireViewModelCoroutineContext: CoroutineContext = Dispatchers.Default

internal class QuestionnaireViewModel(application: Application, state: SavedStateHandle) :
  AndroidViewModel(application) {

  private val parser: IParser by lazy { FhirContext.forCached(FhirVersionEnum.R4).newJsonParser() }
  private val xFhirQueryResolver: XFhirQueryResolver? by lazy {
    DataCapture.getConfiguration(application).xFhirQueryResolver
  }
  private val externalValueSetResolver: ExternalAnswerValueSetResolver? by lazy {
    DataCapture.getConfiguration(application).valueSetResolverExternal
  }

  /** The current questionnaire as questions are being answered. */
  internal val questionnaire: Questionnaire

  init {
    questionnaire =
      when {
        state.contains(QuestionnaireFragment.EXTRA_QUESTIONNAIRE_JSON_URI) -> {
          if (state.contains(QuestionnaireFragment.EXTRA_QUESTIONNAIRE_JSON_STRING)) {
            Timber.w(
              "Both EXTRA_QUESTIONNAIRE_JSON_URI & EXTRA_QUESTIONNAIRE_JSON_STRING are provided. " +
                "EXTRA_QUESTIONNAIRE_JSON_URI takes precedence.",
            )
          }
          val uri: Uri = state[QuestionnaireFragment.EXTRA_QUESTIONNAIRE_JSON_URI]!!
          parser.parseResource(application.contentResolver.openInputStream(uri)) as Questionnaire
        }
        state.contains(QuestionnaireFragment.EXTRA_QUESTIONNAIRE_JSON_STRING) -> {
          val questionnaireJson: String =
            state[QuestionnaireFragment.EXTRA_QUESTIONNAIRE_JSON_STRING]!!
          parser.parseResource(questionnaireJson) as Questionnaire
        }
        else ->
          error(
            "Neither EXTRA_QUESTIONNAIRE_JSON_URI nor EXTRA_QUESTIONNAIRE_JSON_STRING is supplied.",
          )
      }
  }

  /** The current questionnaire response as questions are being answered. */
  private val questionnaireResponse: QuestionnaireResponse

  init {
    when {
      state.contains(QuestionnaireFragment.EXTRA_QUESTIONNAIRE_RESPONSE_JSON_URI) -> {
        if (state.contains(QuestionnaireFragment.EXTRA_QUESTIONNAIRE_RESPONSE_JSON_STRING)) {
          Timber.w(
            "Both EXTRA_QUESTIONNAIRE_RESPONSE_JSON_URI & EXTRA_QUESTIONNAIRE_RESPONSE_JSON_STRING are provided. " +
              "EXTRA_QUESTIONNAIRE_RESPONSE_JSON_URI takes precedence.",
          )
        }
        val uri: Uri = state[QuestionnaireFragment.EXTRA_QUESTIONNAIRE_RESPONSE_JSON_URI]!!
        questionnaireResponse =
          parser.parseResource(application.contentResolver.openInputStream(uri))
            as QuestionnaireResponse
        addMissingResponseItems(questionnaire.item, questionnaireResponse.item)
        checkQuestionnaireResponse(questionnaire, questionnaireResponse)
      }
      state.contains(QuestionnaireFragment.EXTRA_QUESTIONNAIRE_RESPONSE_JSON_STRING) -> {
        val questionnaireResponseJson: String =
          state[QuestionnaireFragment.EXTRA_QUESTIONNAIRE_RESPONSE_JSON_STRING]!!
        questionnaireResponse =
          parser.parseResource(questionnaireResponseJson) as QuestionnaireResponse
        addMissingResponseItems(questionnaire.item, questionnaireResponse.item)
        checkQuestionnaireResponse(questionnaire, questionnaireResponse)
      }
      else -> {
        questionnaireResponse =
          QuestionnaireResponse().apply {
            questionnaire = this@QuestionnaireViewModel.questionnaire.url
          }
        // Retain the hierarchy and order of items within the questionnaire as specified in the
        // standard. See https://www.hl7.org/fhir/questionnaireresponse.html#notes.
        questionnaire.item
          .filterNot { it.isRepeatedGroup }
          .forEach { questionnaireResponse.addItem(it.createQuestionnaireResponseItem()) }
      }
    }
    // Add extension for questionnaire launch time stamp
    questionnaireResponse.launchTimestamp = DateTimeType(Date())
    questionnaireResponse.packRepeatedGroups(questionnaire)
  }

  /**
   * The launch context allows information to be passed into questionnaire based on the context in
   * which the questionnaire is being evaluated. For example, what patient, what encounter, what
   * user, etc. is "in context" at the time the questionnaire response is being completed:
   * https://build.fhir.org/ig/HL7/sdc/StructureDefinition-sdc-questionnaire-launchContext.html
   */
  private val questionnaireLaunchContextMap: Map<String, Resource>?

  init {
    questionnaireLaunchContextMap =
      if (state.contains(QuestionnaireFragment.EXTRA_QUESTIONNAIRE_LAUNCH_CONTEXT_MAP)) {

        val launchContextMapString: Map<String, String> =
          state[QuestionnaireFragment.EXTRA_QUESTIONNAIRE_LAUNCH_CONTEXT_MAP]!!

        val launchContextMapResource =
          launchContextMapString.mapValues { parser.parseResource(it.value) as Resource }
        questionnaire.questionnaireLaunchContexts?.let { launchContextExtensions ->
          validateLaunchContextExtensions(launchContextExtensions)
          filterByCodeInNameExtension(launchContextMapResource, launchContextExtensions)
        }
      } else {
        null
      }
  }

  /** The map from each item in the [Questionnaire] to its parent. */
  private var questionnaireItemParentMap:
    Map<QuestionnaireItemComponent, QuestionnaireItemComponent>

  init {
    /** Adds each child-parent pair in the [Questionnaire] to the parent map. */
    fun buildParentList(
      item: QuestionnaireItemComponent,
      questionnaireItemToParentMap: ItemToParentMap,
    ) {
      for (child in item.item) {
        questionnaireItemToParentMap[child] = item
        buildParentList(child, questionnaireItemToParentMap)
      }
    }

    questionnaireItemParentMap = buildMap {
      for (item in questionnaire.item) {
        buildParentList(item, this)
      }
    }
  }

  @VisibleForTesting
  val entryMode: EntryMode by lazy { questionnaire.entryMode ?: EntryMode.RANDOM }

  /** Flag to determine if the questionnaire should be read-only. */
  private val isReadOnly = state[QuestionnaireFragment.EXTRA_READ_ONLY] ?: false

  /** Flag to support fragment for review-feature */
  private val shouldEnableReviewPage =
    state[QuestionnaireFragment.EXTRA_ENABLE_REVIEW_PAGE] ?: false

  /** Flag to open fragment first in data-collection or review-mode */
  private val shouldShowReviewPageFirst =
    shouldEnableReviewPage && state[QuestionnaireFragment.EXTRA_SHOW_REVIEW_PAGE_FIRST] ?: false

  /** Flag to show/hide submit button. Default is true. */
  private var shouldShowSubmitButton = state[QuestionnaireFragment.EXTRA_SHOW_SUBMIT_BUTTON] ?: true

  /** Flag to show questionnaire page as default/long scroll. Default is false. */
  private var shouldSetNavigationInLongScroll =
    state[QuestionnaireFragment.EXTRA_SHOW_NAVIGATION_IN_DEFAULT_LONG_SCROLL] ?: false

  private var submitButtonText =
    state[QuestionnaireFragment.EXTRA_SUBMIT_BUTTON_TEXT]
      ?: application.getString(R.string.submit_questionnaire)

  private var onSubmitButtonClickListener: () -> Unit = {}

  private var onCancelButtonClickListener: () -> Unit = {}

  /** Flag to show/hide cancel button. Default is false */
  private var shouldShowCancelButton =
    state[QuestionnaireFragment.EXTRA_SHOW_CANCEL_BUTTON] ?: false

  /** Flag to control whether asterisk text is shown for required questions. */
  private val showAsterisk = state[QuestionnaireFragment.EXTRA_SHOW_ASTERISK_TEXT] ?: false

  /** Flag to control whether asterisk text is shown for required questions. */
  private val showRequiredText = state[QuestionnaireFragment.EXTRA_SHOW_REQUIRED_TEXT] ?: true

  /** Flag to control whether optional text is shown. */
  private val showOptionalText = state[QuestionnaireFragment.EXTRA_SHOW_OPTIONAL_TEXT] ?: false

  /** The pages of the questionnaire, or null if the questionnaire is not paginated. */
  @VisibleForTesting var pages: List<QuestionnairePage>? = null

  /**
   * The flow representing the index of the current page. This value is meaningless if the
   * questionnaire is not paginated or in review mode.
   */
  @VisibleForTesting val currentPageIndexFlow: MutableStateFlow<Int?> = MutableStateFlow(null)

  /** Tracks modifications in order to update the UI. */
  private val modificationCount = MutableStateFlow(0)

  /** Toggles review mode. */
  private val isInReviewModeFlow = MutableStateFlow(shouldShowReviewPageFirst)

  /** Tracks which help card has been opened. */
  private val openedHelpCardSet: MutableSet<QuestionnaireResponseItemComponent> = mutableSetOf()

  /** Callback to save the help card state. */
  private val helpCardStateChangedCallback: (Boolean, QuestionnaireResponseItemComponent) -> Unit =
    { shouldBeVisible, questionnaireResponseItem ->
      if (shouldBeVisible) {
        openedHelpCardSet.add(questionnaireResponseItem)
      } else {
        openedHelpCardSet.remove(questionnaireResponseItem)
      }
    }

  /**
   * Contains [QuestionnaireResponseItemComponent]s that have been modified by the user.
   * [QuestionnaireResponseItemComponent]s that have not been modified by the user will not be
   * validated. This is to avoid spamming the user with a sea of validation errors when the
   * questionnaire is loaded initially.
   */
  private val modifiedQuestionnaireResponseItemSet =
    mutableSetOf<QuestionnaireResponseItemComponent>()

  /**
   * True if the user has tapped the next/previous pagination buttons on the current page. This is
   * needed to avoid spewing validation errors before any questions are answered.
   */
  private var forceValidation = false

  /**
   * Map of [QuestionnaireResponseItemAnswerComponent] for
   * [Questionnaire.QuestionnaireItemComponent]s that are disabled now. The answers will be used to
   * pre-populate the [QuestionnaireResponseItemComponent] once the item is enabled again.
   */
  private val responseItemToAnswersMapForDisabledQuestionnaireItem =
    mutableMapOf<
      QuestionnaireResponseItemComponent,
      List<QuestionnaireResponseItemAnswerComponent>,
    >()

  /**
   * Map from [QuestionnaireResponseItemComponent] to draft answers, e.g "02/02" for date with
   * missing year part.
   *
   * This is used to maintain draft answers on the screen especially when the widgets are being
   * recycled as a result of scrolling. Draft answers cannot be saved in [QuestionnaireResponse]
   * because they might be incomplete and unparsable. Without this map, incomplete and unparsable
   * answers would be lost.
   *
   * When the draft answer becomes valid, its entry in the map is removed, e.g, "02/02/2023" is
   * valid answer and should not be in this map.
   */
  private val draftAnswerMap = mutableMapOf<QuestionnaireResponseItemComponent, Any>()

  private val isLoadingNextPage = MutableStateFlow(true)

  /**
   * Callback function to update the view model after the answer(s) to a question have been changed.
   * This is passed to the [QuestionnaireViewItem] in its constructor so that it can invoke this
   * callback function after the UI widget has updated the answer(s).
   *
   * This function updates the [QuestionnaireResponse] held in memory using the answer(s) provided
   * by the UI. Subsequently it should also trigger the recalculation of any relevant expressions,
   * enablement states, and validation results throughout the questionnaire.
   *
   * This callback function has 4 params:
   * - the reference to the [Questionnaire.QuestionnaireItemComponent] in the [Questionnaire]
   * - the reference to the [QuestionnaireResponseItemComponent] in the [QuestionnaireResponse]
   * - a [List] of [QuestionnaireResponseItemAnswerComponent] which are the new answers to the
   *   question.
   * - partial answer, the entered input is not a valid answer
   */
  private val answersChangedCallback:
    suspend (
      QuestionnaireItemComponent,
      QuestionnaireResponseItemComponent,
      List<QuestionnaireResponseItemAnswerComponent>,
      Any?,
    ) -> Unit =
    { questionnaireItem, questionnaireResponseItem, answers, draftAnswer ->
      questionnaireResponseItem.answer = answers.toList()
      when {
        (questionnaireResponseItem.answer.isNotEmpty()) -> {
          draftAnswerMap.remove(questionnaireResponseItem)
        }
        else -> {
          if (draftAnswer == null) {
            draftAnswerMap.remove(questionnaireResponseItem)
          } else {
            draftAnswerMap[questionnaireResponseItem] = draftAnswer
          }
        }
      }
      if (questionnaireItem.shouldHaveNestedItemsUnderAnswers) {
        questionnaireResponseItem.copyNestedItemsToChildlessAnswers(questionnaireItem)

        // If nested items are added to the answer, the enablement evaluator needs to be
        // reinitialized in order for it to rebuild the pre-order map and parent map of
        // questionnaire response items to reflect the new structure of the questionnaire response
        // to correctly calculate calculate enable when statements.
        enablementEvaluator =
          EnablementEvaluator(
            questionnaire,
            questionnaireResponse,
            questionnaireItemParentMap,
            questionnaireLaunchContextMap,
            xFhirQueryResolver,
          )
      }
      modifiedQuestionnaireResponseItemSet.add(questionnaireResponseItem)
      viewModelScope.launch(Dispatchers.IO) {
        var isReferenced = false
        kotlin.run {
          isReferenced = questionnaireItem.isExpressionReferencedBy(questionnaire)
          if (isReferenced) return@run

          questionnaire.item.flattened().forEach { item ->
            isReferenced = questionnaireItem.isEnableWhenReferencedBy(item)
            if (isReferenced) return@run

            isReferenced = questionnaireItem.isExpressionReferencedBy(item)
            if (isReferenced) return@run
          }
        }
        if (isReferenced) isLoadingNextPage.value = true
        modificationCount.update { it + 1 }

        updateAnswerWithAffectedCalculatedExpression(questionnaireItem)
        pages = getQuestionnairePages()
        isLoadingNextPage.value = false
        modificationCount.update { it + 1 }
      }
    }

  private val expressionEvaluator: ExpressionEvaluator =
    ExpressionEvaluator(
      questionnaire,
      questionnaireResponse,
      questionnaireItemParentMap,
      questionnaireLaunchContextMap,
      xFhirQueryResolver,
    )

  private var enablementEvaluator: EnablementEvaluator =
    EnablementEvaluator(
      questionnaire,
      questionnaireResponse,
      questionnaireItemParentMap,
      questionnaireLaunchContextMap,
      xFhirQueryResolver,
    )

  private val answerOptionsEvaluator: EnabledAnswerOptionsEvaluator =
    EnabledAnswerOptionsEvaluator(
      questionnaire,
      questionnaireResponse,
      questionnaireItemParentMap,
      questionnaireLaunchContextMap,
      xFhirQueryResolver,
      externalValueSetResolver,
    )

  private val questionnaireResponseItemValidator: QuestionnaireResponseItemValidator =
    QuestionnaireResponseItemValidator(expressionEvaluator)

  /**
   * Adds empty [QuestionnaireResponseItemComponent]s to `responseItems` so that each
   * [QuestionnaireItemComponent] in `questionnaireItems` has at least one corresponding
   * [QuestionnaireResponseItemComponent]. This is because user-provided [QuestionnaireResponse]
   * might not contain answers to unanswered or disabled questions. This function should only be
   * used for unpacked questionnaire.
   */
  @VisibleForTesting
  internal fun addMissingResponseItems(
    questionnaireItems: List<QuestionnaireItemComponent>,
    responseItems: MutableList<QuestionnaireResponseItemComponent>,
  ) {
    // To associate the linkId to QuestionnaireResponseItemComponent, do not use associateBy().
    // Instead, use groupBy().
    // This is because a questionnaire response may have multiple
    // QuestionnaireResponseItemComponents with the same linkId.
    val responseItemMap = responseItems.groupBy { it.linkId }

    // Clear the response item list, and then add the missing and existing response items back to
    // the list
    responseItems.clear()

    questionnaireItems.forEach {
      if (responseItemMap[it.linkId].isNullOrEmpty()) {
        responseItems.add(it.createQuestionnaireResponseItem())
      } else {
        if (it.type == Questionnaire.QuestionnaireItemType.GROUP && !it.repeats) {
          addMissingResponseItems(
            questionnaireItems = it.item,
            responseItems = responseItemMap[it.linkId]!!.single().item,
          )
        }
        if (it.type == Questionnaire.QuestionnaireItemType.GROUP && it.repeats) {
          responseItemMap[it.linkId]!!.forEach { rItem ->
            addMissingResponseItems(
              questionnaireItems = it.item,
              responseItems = rItem.item,
            )
          }
        }
        responseItems.addAll(responseItemMap[it.linkId]!!)
      }
    }
  }

  /**
   * Returns current [QuestionnaireResponse] captured by the UI which includes answers of enabled
   * questions.
   */
  suspend fun getQuestionnaireResponse(): QuestionnaireResponse {
    return questionnaireResponse.copy().apply {
      // Use the view model's questionnaire and questionnaire response for calculating enabled items
      // because the calculation relies on references to the questionnaire response items.
      item =
        getEnabledResponseItems(
            this@QuestionnaireViewModel.questionnaire.item,
            questionnaireResponse.item,
          )
          .map { it.copy() }
      unpackRepeatedGroups(this@QuestionnaireViewModel.questionnaire)
      // Use authored as a submission time stamp
      authored = Date()
    }
  }

  /** Clears all the answers from the questionnaire response by iterating through each item. */
  fun clearAllAnswers() {
    questionnaireResponse.allItems.forEach { it.answer = emptyList() }
    draftAnswerMap.clear()
    modifiedQuestionnaireResponseItemSet.clear()
    responseItemToAnswersMapForDisabledQuestionnaireItem.clear()
    modificationCount.update { it + 1 }
  }

  /**
   * Validates entire questionnaire and return the validation results. As a side effect, it triggers
   * the UI update to show errors in case there are any validation errors.
   */
  internal suspend fun validateQuestionnaireAndUpdateUI(): Map<String, List<ValidationResult>> =
    QuestionnaireResponseValidator.validateQuestionnaireResponse(
        questionnaire,
        questionnaireResponse,
        getApplication(),
        questionnaireItemParentMap,
        questionnaireLaunchContextMap,
        xFhirQueryResolver,
      )
      .also { result ->
        if (result.values.flatten().filterIsInstance<Invalid>().isNotEmpty()) {
          // Update UI of current page if necessary
          validateCurrentPageItems {}
        }
      }

  internal fun goToPreviousPage() {
    when (entryMode) {
      EntryMode.PRIOR_EDIT,
      EntryMode.RANDOM, -> {
        val previousPageIndex =
          pages!!.indexOfLast {
            it.index < currentPageIndexFlow.value!! && it.enabled && !it.hidden
          }
        check(previousPageIndex != -1) {
          "Can't call goToPreviousPage() if no preceding page is enabled"
        }
        currentPageIndexFlow.value = previousPageIndex
      }
      else -> {
        Timber.w("Previous questions and submitted answers cannot be viewed or edited.")
      }
    }
  }

  internal fun goToNextPage() {
    when (entryMode) {
      EntryMode.PRIOR_EDIT,
      EntryMode.SEQUENTIAL, -> {
        validateCurrentPageItems {
          val nextPageIndex =
            pages!!.indexOfFirst {
              it.index > currentPageIndexFlow.value!! && it.enabled && !it.hidden
            }
          check(nextPageIndex != -1) { "Can't call goToNextPage() if no following page is enabled" }
          currentPageIndexFlow.value = nextPageIndex
        }
      }
      EntryMode.RANDOM -> {
        val nextPageIndex =
          pages!!.indexOfFirst {
            it.index > currentPageIndexFlow.value!! && it.enabled && !it.hidden
          }
        check(nextPageIndex != -1) { "Can't call goToNextPage() if no following page is enabled" }
        currentPageIndexFlow.value = nextPageIndex
      }
    }
  }

  internal fun setReviewMode(reviewModeFlag: Boolean) {
    if (reviewModeFlag) {
      when (entryMode) {
        EntryMode.PRIOR_EDIT,
        EntryMode.SEQUENTIAL, -> {
          validateCurrentPageItems { isInReviewModeFlow.value = true }
        }
        EntryMode.RANDOM -> {
          isInReviewModeFlow.value = true
        }
      }
    } else {
      isInReviewModeFlow.value = false
    }
  }

  internal fun setOnSubmitButtonClickListener(onClickAction: () -> Unit) {
    onSubmitButtonClickListener = onClickAction
  }

  internal fun setOnCancelButtonClickListener(onClickAction: () -> Unit) {
    onCancelButtonClickListener = onClickAction
  }

  internal fun setShowSubmitButtonFlag(showSubmitButton: Boolean) {
    this.shouldShowSubmitButton = showSubmitButton
  }

  internal fun setShowCancelButtonFlag(showCancelButton: Boolean) {
    this.shouldShowCancelButton = showCancelButton
  }

  private val _questionnaireStateFlow: Flow<QuestionnaireState> =
    combine(modificationCount, currentPageIndexFlow, isInReviewModeFlow) { _, _, _,
        ->
        getQuestionnaireState()
      }
      .flowOn(questionnaireViewModelCoroutineContext)

  /** [QuestionnaireState] to be displayed in the UI. */
  internal val questionnaireStateStateFlow: StateFlow<QuestionnaireState> =
    _questionnaireStateFlow
      .withIndex()
      .onEach {
        if (it.index == 0) {
          initializeCalculatedExpressions()
          pages = getQuestionnairePages()
          isLoadingNextPage.value = false
          modificationCount.update { count -> count + 1 }
        }
      }
      .flowOn(questionnaireViewModelCoroutineContext)
      .map { it.value }
      .stateIn(
        viewModelScope,
        SharingStarted.Lazily,
        initialValue =
          QuestionnaireState(
            items = emptyList(),
            displayMode = DisplayMode.InitMode,
            bottomNavItem = null,
          ),
      )

  /** Travers all [calculatedExpression] within a [Questionnaire] and evaluate them. */
  private suspend fun initializeCalculatedExpressions() {
    expressionEvaluator.detectExpressionCyclicDependency(questionnaire.item)
    questionnaire.forEachItemPair(questionnaireResponse) {
      questionnaireItem,
      questionnaireResponseItem,
      ->
      if (questionnaireItem.calculatedExpression != null) {
        updateAnswerWithCalculatedExpression(questionnaireItem, questionnaireResponseItem)
      }
    }
  }

  /**
   * Updates all items that has [calculatedExpression] that reference the given [questionnaireItem]
   * within their calculations.
   *
   * If item X has a [calculatedExpression], but that item does not reference the given
   * [questionnaireItem], then item X should not be calculated.
   *
   * Only items that have not been modified by the user will be updated to prevent any event loops.
   *
   * @param questionnaireItem The questionnaire item referenced by other items through
   *   [calculatedExpression].
   */
  private suspend fun updateAnswerWithAffectedCalculatedExpression(
    questionnaireItem: QuestionnaireItemComponent,
  ) {
    expressionEvaluator
      .evaluateAllAffectedCalculatedExpressions(
        questionnaireItem,
      )
      .forEach { (questionnaireItem, calculatedAnswers) ->
        // update all response item with updated values
        questionnaireResponse.allItems
          // Item answer should not be modified and touched by user;
          // https://build.fhir.org/ig/HL7/sdc/StructureDefinition-sdc-questionnaire-calculatedExpression.html
          .filter {
            it.linkId == questionnaireItem.linkId &&
              !modifiedQuestionnaireResponseItemSet.contains(it)
          }
          .forEach { questionnaireResponseItem ->
            // update and notify only if new answer has changed to prevent any event loop
            if (questionnaireResponseItem.answer.hasDifferentAnswerSet(calculatedAnswers)) {
              questionnaireResponseItem.answer =
                calculatedAnswers.map {
                  val value = it.asExpectedType(questionnaireItem.type)
                  QuestionnaireResponseItemAnswerComponent().setValue(value)
                }
            }
          }
      }
  }

  /**
   * Updates the answer(s) in the questionnaire response item with the evaluation result of the
   * calculated expression if
   * - there is a calculated expression in the questionnaire item, and
   * - there is no user provided answer to the questionnaire response item (user input should always
   *   take precedence over calculated answers).
   *
   * Do nothing, otherwise.
   */
  private suspend fun updateAnswerWithCalculatedExpression(
    questionnaireItem: QuestionnaireItemComponent,
    questionnaireResponseItem: QuestionnaireResponseItemComponent,
  ) {
    if (questionnaireItem.calculatedExpression == null) return
    if (modifiedQuestionnaireResponseItemSet.contains(questionnaireResponseItem)) return
    val answers =
      expressionEvaluator.evaluateCalculatedExpression(
        questionnaireItem,
        questionnaireResponseItem,
      )
    if (answers.isEmpty()) return
    if (questionnaireResponseItem.answer.hasDifferentAnswerSet(answers)) {
      questionnaireResponseItem.answer =
        answers.map { QuestionnaireResponseItemAnswerComponent().apply { value = it } }
    }
  }

  private fun removeDisabledAnswers(
    questionnaireItem: QuestionnaireItemComponent,
    questionnaireResponseItem: QuestionnaireResponseItemComponent,
    disabledAnswers: List<QuestionnaireResponseItemAnswerComponent>,
  ) {
    val validAnswers =
      questionnaireResponseItem.answer.filterNot { ans ->
        disabledAnswers.any { ans.value.equalsDeep(it.value) }
      }
    viewModelScope.launch {
      answersChangedCallback(questionnaireItem, questionnaireResponseItem, validAnswers, null)
    }
  }

  /**
   * Traverses through the list of questionnaire items, the list of questionnaire response items and
   * the list of items in the questionnaire response answer list and populates
   * [questionnaireStateStateFlow] with matching pairs of questionnaire item and questionnaire
   * response item.
   *
   * The traverse is carried out in the two lists in tandem.
   */
  private suspend fun getQuestionnaireState(): QuestionnaireState {
    val questionnaireItemList = questionnaire.item
    val questionnaireResponseItemList = questionnaireResponse.item

    // Only display items on the current page while editing a paginated questionnaire, otherwise,
    // display all items.
    val questionnaireItemViewItems =
      if (!isReadOnly && !isInReviewModeFlow.value && questionnaire.isPaginated) {
        if (currentPageIndexFlow.value == null) {
          currentPageIndexFlow.value = pages!!.first { it.enabled && !it.hidden }.index
        }
        getQuestionnaireAdapterItems(
          questionnaireItemList[currentPageIndexFlow.value!!],
          questionnaireResponseItemList[currentPageIndexFlow.value!!],
        )
      } else {
        getQuestionnaireAdapterItems(questionnaireItemList, questionnaireResponseItemList)
      }

    // Reviewing the questionnaire or the questionnaire is read-only
    if (isReadOnly || isInReviewModeFlow.value) {
      val showSubmitButton = !isReadOnly && shouldShowSubmitButton
      val bottomNavigationViewState =
        QuestionnaireNavigationUIState(
          navSubmit =
            if (showSubmitButton) {
              QuestionnaireNavigationViewUIState.Enabled(
                labelText = submitButtonText,
                onClickAction = onSubmitButtonClickListener,
              )
            } else {
              QuestionnaireNavigationViewUIState.Hidden
            },
          navCancel =
            if (!isReadOnly && shouldShowCancelButton) {
              QuestionnaireNavigationViewUIState.Enabled(
                labelText = (getApplication() as Context).getString(R.string.cancel_questionnaire),
                onClickAction = onCancelButtonClickListener,
              )
            } else {
              QuestionnaireNavigationViewUIState.Hidden
            },
        )
      val bottomNavigation = QuestionnaireAdapterItem.Navigation(bottomNavigationViewState)

      return QuestionnaireState(
        items =
          if (shouldSetNavigationInLongScroll) {
            questionnaireItemViewItems + bottomNavigation
          } else {
            questionnaireItemViewItems
          },
        displayMode =
          DisplayMode.ReviewMode(
            showEditButton = !isReadOnly,
            showNavAsScroll = shouldSetNavigationInLongScroll,
          ),
        bottomNavItem = if (!shouldSetNavigationInLongScroll) bottomNavigation else null,
      )
    }

    val showReviewButton: Boolean
    val showSubmitButton: Boolean
    val showCancelButton: Boolean
    // Editing the questionnaire
    val questionnairePagination =
      if (!questionnaire.isPaginated) {
        showReviewButton = shouldEnableReviewPage && !isInReviewModeFlow.value
        showSubmitButton = shouldShowSubmitButton && !showReviewButton
        showCancelButton = shouldShowCancelButton && !showReviewButton
        QuestionnairePagination(
          false,
          emptyList(),
          -1,
        )
      } else {
        val hasNextPage =
          QuestionnairePagination(pages = pages!!, currentPageIndex = currentPageIndexFlow.value!!)
            .hasNextPage
        showReviewButton = shouldEnableReviewPage && !hasNextPage
        showSubmitButton = shouldShowSubmitButton && !showReviewButton && !hasNextPage
        showCancelButton = shouldShowCancelButton
        QuestionnairePagination(
          true,
          pages!!,
          currentPageIndexFlow.value!!,
        )
      }

    val bottomNavigationUiViewState =
      QuestionnaireNavigationUIState(
        navPrevious =
          when {
            questionnairePagination.isPaginated && questionnairePagination.hasPreviousPage -> {
              QuestionnaireNavigationViewUIState.Enabled(
                labelText =
                  (getApplication() as Context).getString(R.string.button_pagination_previous),
                onClickAction = { goToPreviousPage() },
              )
            }
            else -> {
              QuestionnaireNavigationViewUIState.Hidden
            }
          },
        navNext =
          when {
            questionnairePagination.isPaginated &&
              questionnairePagination.hasNextPage &&
              isLoadingNextPage.value -> {
              QuestionnaireNavigationViewUIState.Enabled(
                labelText = null,
              )
            }
            questionnairePagination.isPaginated && questionnairePagination.hasNextPage -> {
              QuestionnaireNavigationViewUIState.Enabled(
                labelText =
                  (getApplication() as Context).getString(R.string.button_pagination_next),
                onClickAction = { goToNextPage() },
              )
            }
            else -> {
              QuestionnaireNavigationViewUIState.Hidden
            }
          },
        navSubmit =
          if (showSubmitButton) {
            QuestionnaireNavigationViewUIState.Enabled(
              labelText = submitButtonText,
              onClickAction = onSubmitButtonClickListener,
            )
          } else {
            QuestionnaireNavigationViewUIState.Hidden
          },
        navReview =
          if (showReviewButton) {
            QuestionnaireNavigationViewUIState.Enabled(
              labelText = (getApplication() as Context).getString(R.string.button_review),
              onClickAction = { setReviewMode(true) },
            )
          } else {
            QuestionnaireNavigationViewUIState.Hidden
          },
        navCancel =
          if (showCancelButton) {
            QuestionnaireNavigationViewUIState.Enabled(
              labelText = (getApplication() as Context).getString(R.string.cancel_questionnaire),
              onClickAction = onCancelButtonClickListener,
            )
          } else {
            QuestionnaireNavigationViewUIState.Hidden
          },
        navNextProgressBar =
          when {
            questionnairePagination.isPaginated && isLoadingNextPage.value -> {
              QuestionnaireNavigationViewUIState.Enabled()
            }
            else -> {
              QuestionnaireNavigationViewUIState.Hidden
            }
          },
      )
    val bottomNavigation = QuestionnaireAdapterItem.Navigation(bottomNavigationUiViewState)

    return QuestionnaireState(
      items =
        if (shouldSetNavigationInLongScroll) {
          questionnaireItemViewItems + bottomNavigation
        } else {
          questionnaireItemViewItems
        },
      displayMode = DisplayMode.EditMode(questionnairePagination, shouldSetNavigationInLongScroll),
      bottomNavItem = if (!shouldSetNavigationInLongScroll) bottomNavigation else null,
    )
  }

  /**
   * Returns the list of [QuestionnaireViewItem]s generated for the questionnaire items and
   * questionnaire response items.
   */
  private suspend fun getQuestionnaireAdapterItems(
    questionnaireItemList: List<QuestionnaireItemComponent>,
    questionnaireResponseItemList: List<QuestionnaireResponseItemComponent>,
  ): List<QuestionnaireAdapterItem> {
    return questionnaireItemList
      .zipByLinkId(questionnaireResponseItemList) { questionnaireItem, questionnaireResponseItem ->
        getQuestionnaireAdapterItems(questionnaireItem, questionnaireResponseItem)
      }
      .flatten()
  }

  /**
   * Returns the list of [QuestionnaireViewItem]s generated for the questionnaire item and
   * questionnaire response item.
   */
  private suspend fun getQuestionnaireAdapterItems(
    questionnaireItem: QuestionnaireItemComponent,
    questionnaireResponseItem: QuestionnaireResponseItemComponent,
  ): List<QuestionnaireAdapterItem> {
    // Hidden questions should not get QuestionnaireItemViewItem instances
    if (questionnaireItem.isHidden) return emptyList()
    val enabled =
      enablementEvaluator.evaluate(
        questionnaireItem,
        questionnaireResponseItem,
      )
    // Disabled questions should not get QuestionnaireItemViewItem instances
    if (!enabled) {
      cacheDisabledQuestionnaireItemAnswers(questionnaireResponseItem)
      return emptyList()
    }

    restoreFromDisabledQuestionnaireItemAnswersCache(questionnaireResponseItem)

    // Determine the validation result, which will be displayed on the item itself
    val validationResult =
      if (
        modifiedQuestionnaireResponseItemSet.contains(questionnaireResponseItem) ||
          forceValidation ||
          isInReviewModeFlow.value
      ) {
        questionnaireResponseItemValidator.validate(
          questionnaireItem,
          questionnaireResponseItem,
          this@QuestionnaireViewModel.getApplication(),
        )
      } else {
        NotValidated
      }

    // Set question text dynamically from CQL expression
    questionnaireItem.textElement.cqfExpression?.let { expression ->
      expressionEvaluator
        .evaluateExpressionValue(questionnaireItem, questionnaireResponseItem, expression)
        ?.primitiveValue()
        ?.let { questionnaireResponseItem.text = it }
    }

    val (enabledQuestionnaireAnswerOptions, disabledQuestionnaireResponseAnswers) =
      answerOptionsEvaluator.evaluate(
        questionnaireItem,
        questionnaireResponseItem,
      )
    if (disabledQuestionnaireResponseAnswers.isNotEmpty()) {
      removeDisabledAnswers(
        questionnaireItem,
        questionnaireResponseItem,
        disabledQuestionnaireResponseAnswers,
      )
    }

    val items = buildList {
      val itemHelpCard = questionnaireItem.item.firstOrNull { it.isHelpCode }
      val isHelpCard = itemHelpCard != null
      val isHelpCardOpen = openedHelpCardSet.contains(questionnaireResponseItem)
      // Add an item for the question itself

      val question =
        QuestionnaireAdapterItem.Question(
          QuestionnaireViewItem(
            questionnaireItem,
            questionnaireResponseItem,
            validationResult = validationResult,
            answersChangedCallback = answersChangedCallback,
            enabledAnswerOptions = enabledQuestionnaireAnswerOptions,
            minAnswerValue =
              questionnaireItem.minValueCqfCalculatedValueExpression?.let {
                expressionEvaluator.evaluateExpressionValue(
                  questionnaireItem,
                  questionnaireResponseItem,
                  it,
                )
              }
                ?: questionnaireItem.minValue,
            maxAnswerValue =
              questionnaireItem.maxValueCqfCalculatedValueExpression?.let {
                expressionEvaluator.evaluateExpressionValue(
                  questionnaireItem,
                  questionnaireResponseItem,
                  it,
                )
              }
                ?: questionnaireItem.maxValue,
            draftAnswer = draftAnswerMap[questionnaireResponseItem],
            enabledDisplayItems =
              questionnaireItem.item.filter {
                it.isDisplayItem &&
                  enablementEvaluator.evaluate(
                    it,
                    questionnaireResponseItem,
                  )
              },
            questionViewTextConfiguration =
              QuestionTextConfiguration(
                showAsterisk = showAsterisk,
                showRequiredText = showRequiredText,
                showOptionalText = showOptionalText,
              ),
            isHelpCardOpen = isHelpCard && isHelpCardOpen,
            helpCardStateChangedCallback = helpCardStateChangedCallback,
          ),
        )
      add(question)

      // Add nested questions after the parent item. We need to get the questionnaire items and
      // (possibly multiple sets of) matching questionnaire response items and generate the adapter
      // items. There are three different cases:
      // 1. Questions nested under a non-repeated group: Simply take the nested question items and
      // the nested question response items and "zip" them.
      // 2. Questions nested under a question: In this case, the nested questions are repeated for
      // each answer to the parent question. Therefore, we need to take the questions and lists of
      // questionnaire response items nested under each answer and generate multiple sets of adapter
      // items.
      // 3. Questions nested under a repeated group: In the in-memory questionnaire response in the
      // view model, we create dummy answers for each repeated group. As a result the processing of
      // this case is similar to the case of questions nested under a question.
      // For background, see https://build.fhir.org/questionnaireresponse.html#link.
      buildList {
          // Case 1
          if (!questionnaireItem.isRepeatedGroup) {
            add(questionnaireResponseItem.item)
          }
          // Case 2 and 3
          addAll(questionnaireResponseItem.answer.map { it.item })
        }
        .forEachIndexed { index, nestedResponseItemList ->
          if (questionnaireItem.isRepeatedGroup) {
            // Case 3
            add(
              QuestionnaireAdapterItem.RepeatedGroupHeader(
                index = index,
                onDeleteClicked = { viewModelScope.launch { question.item.removeAnswerAt(index) } },
                responses = nestedResponseItemList,
                title = question.item.questionText?.toString() ?: "",
              ),
            )
          }
          addAll(
            getQuestionnaireAdapterItems(
              // If nested display item is identified as instructions or flyover, then do not create
              // questionnaire state for it.
              questionnaireItemList = questionnaireItem.item.filterNot { it.isDisplayItem },
              questionnaireResponseItemList = nestedResponseItemList,
            ),
          )
        }
    }
    return items
  }

  /**
   * If the item is not enabled, clear the answers that it may have from the previous enabled state.
   * This will also prevent any questionnaire item that depends on the answer of this questionnaire
   * item to be wrongly evaluated as well.
   */
  private fun cacheDisabledQuestionnaireItemAnswers(
    questionnaireResponseItem: QuestionnaireResponseItemComponent,
  ) {
    if (questionnaireResponseItem.hasAnswer()) {
      responseItemToAnswersMapForDisabledQuestionnaireItem[questionnaireResponseItem] =
        questionnaireResponseItem.answer
      questionnaireResponseItem.answer = listOf()
    }
  }

  /**
   * If the questionnaire item was previously disabled, check the cache to restore previous answers.
   */
  private fun restoreFromDisabledQuestionnaireItemAnswersCache(
    questionnaireResponseItem: QuestionnaireResponseItemComponent,
  ) {
    if (responseItemToAnswersMapForDisabledQuestionnaireItem.contains(questionnaireResponseItem)) {
      questionnaireResponseItem.answer =
        responseItemToAnswersMapForDisabledQuestionnaireItem.remove(questionnaireResponseItem)
    }
  }

  private suspend fun getEnabledResponseItems(
    questionnaireItemList: List<QuestionnaireItemComponent>,
    questionnaireResponseItemList: List<QuestionnaireResponseItemComponent>,
  ): List<QuestionnaireResponseItemComponent> {
    val responseItemKeys = questionnaireResponseItemList.map { it.linkId }
    val result = mutableListOf<QuestionnaireResponseItemComponent>()

    for ((questionnaireItem, questionnaireResponseItem) in
      questionnaireItemList.zip(questionnaireResponseItemList)) {
      if (
        responseItemKeys.contains(questionnaireItem.linkId) &&
          enablementEvaluator.evaluate(questionnaireItem, questionnaireResponseItem)
      ) {
        questionnaireResponseItem.apply {
          if (text.isNullOrBlank()) {
            text = questionnaireItem.localizedTextSpanned?.toString()
          }
          // Nested group items
          item = getEnabledResponseItems(questionnaireItem.item, questionnaireResponseItem.item)
          // Nested question items
          answer.forEach { it.item = getEnabledResponseItems(questionnaireItem.item, it.item) }
        }
        result.add(questionnaireResponseItem)
      }
    }
    return result
  }

  /**
   * Gets a list of [QuestionnairePage]s for a paginated questionnaire, or `null` if the
   * questionnaire is not paginated.
   */
  internal suspend fun getQuestionnairePages(): List<QuestionnairePage>? =
    if (questionnaire.isPaginated) {
      questionnaire.item.zip(questionnaireResponse.item).mapIndexed {
        index,
        (questionnaireItem, questionnaireResponseItem),
        ->
        QuestionnairePage(
          index,
          enablementEvaluator.evaluate(
            questionnaireItem,
            questionnaireResponseItem,
          ),
          questionnaireItem.isHidden,
        )
      }
    } else {
      null
    }

  /**
   * Validates the current page items if any are [NotValidated], and then, invokes [block] if they
   * are all [Valid].
   */
  private fun validateCurrentPageItems(block: () -> Unit) {
    val checkPageItemsAllValid: (List<QuestionnaireAdapterItem>) -> Unit =
      { questionnairePageItems ->
        if (
          questionnairePageItems.filterIsInstance<QuestionnaireAdapterItem.Question>().all {
            it.item.validationResult is Valid
          }
        ) {
          block()
        }
      }

    val currentPageItems = questionnaireStateStateFlow.value.items
    if (
      currentPageItems.filterIsInstance<QuestionnaireAdapterItem.Question>().any {
        it.item.validationResult is NotValidated
      }
    ) {
      // Force update validation results for all questions on the current page. This is needed
      // when the user has not answered any questions so no validation has been done.
      forceValidation = true
      // Results in a new questionnaire state being generated synchronously, i.e., the current
      // thread will be suspended until the new state is generated.
      modificationCount.update { it + 1 }
<<<<<<< HEAD
      //forceValidation = false
    }
=======
>>>>>>> f369d51c

      viewModelScope.launch {
        _questionnaireStateFlow.take(1).collectLatest {
          forceValidation = false
          checkPageItemsAllValid(it.items)
        }
      }
    } else {
      checkPageItemsAllValid(currentPageItems)
    }
  }
}

typealias ItemToParentMap = MutableMap<QuestionnaireItemComponent, QuestionnaireItemComponent>

/** Questionnaire state for the Fragment to consume. */
internal data class QuestionnaireState(
  val items: List<QuestionnaireAdapterItem>,
  val displayMode: DisplayMode,
  val bottomNavItem: QuestionnaireAdapterItem.Navigation?,
)

internal sealed class DisplayMode {
  class EditMode(val pagination: QuestionnairePagination, val showNavAsScroll: Boolean) :
    DisplayMode()

  data class ReviewMode(
    val showEditButton: Boolean,
    val showNavAsScroll: Boolean,
  ) : DisplayMode()

  // Sentinel displayMode that's used in setting the initial default QuestionnaireState
  object InitMode : DisplayMode()
}

/**
 * Pagination information of the questionnaire. This is used for the UI to render pagination
 * controls. Includes information for each page and the current page index.
 */
internal data class QuestionnairePagination(
  val isPaginated: Boolean = false,
  val pages: List<QuestionnairePage>,
  val currentPageIndex: Int,
)

/** A single page in the questionnaire. This is used for the UI to render pagination controls. */
internal data class QuestionnairePage(
  val index: Int,
  val enabled: Boolean,
  val hidden: Boolean,
)

internal val QuestionnairePagination.hasPreviousPage: Boolean
  get() = pages.any { it.index < currentPageIndex && it.enabled }

internal val QuestionnairePagination.hasNextPage: Boolean
  get() = pages.any { it.index > currentPageIndex && it.enabled }<|MERGE_RESOLUTION|>--- conflicted
+++ resolved
@@ -70,13 +70,10 @@
 import com.google.android.fhir.datacapture.views.QuestionTextConfiguration
 import com.google.android.fhir.datacapture.views.QuestionnaireViewItem
 import java.util.Date
-<<<<<<< HEAD
 import kotlinx.coroutines.Dispatchers
-=======
 import kotlin.coroutines.CoroutineContext
 import kotlinx.coroutines.Dispatchers
 import kotlinx.coroutines.flow.Flow
->>>>>>> f369d51c
 import kotlinx.coroutines.flow.MutableStateFlow
 import kotlinx.coroutines.flow.SharingStarted
 import kotlinx.coroutines.flow.StateFlow
@@ -1213,11 +1210,6 @@
       // Results in a new questionnaire state being generated synchronously, i.e., the current
       // thread will be suspended until the new state is generated.
       modificationCount.update { it + 1 }
-<<<<<<< HEAD
-      //forceValidation = false
-    }
-=======
->>>>>>> f369d51c
 
       viewModelScope.launch {
         _questionnaireStateFlow.take(1).collectLatest {
