/*
 * Copyright 2023-2025 Google LLC
 *
 * Licensed under the Apache License, Version 2.0 (the "License");
 * you may not use this file except in compliance with the License.
 * You may obtain a copy of the License at
 *
 *       http://www.apache.org/licenses/LICENSE-2.0
 *
 * Unless required by applicable law or agreed to in writing, software
 * distributed under the License is distributed on an "AS IS" BASIS,
 * WITHOUT WARRANTIES OR CONDITIONS OF ANY KIND, either express or implied.
 * See the License for the specific language governing permissions and
 * limitations under the License.
 */

package com.google.android.fhir.datacapture

import android.app.Application
import android.content.Context
import android.net.Uri
import androidx.annotation.VisibleForTesting
import androidx.lifecycle.AndroidViewModel
import androidx.lifecycle.SavedStateHandle
import androidx.lifecycle.viewModelScope
import ca.uhn.fhir.context.FhirContext
import ca.uhn.fhir.context.FhirVersionEnum
import ca.uhn.fhir.parser.IParser
import com.google.android.fhir.datacapture.enablement.EnablementEvaluator
import com.google.android.fhir.datacapture.expressions.EnabledAnswerOptionsEvaluator
import com.google.android.fhir.datacapture.extensions.EntryMode
import com.google.android.fhir.datacapture.extensions.allItems
import com.google.android.fhir.datacapture.extensions.calculatedExpression
import com.google.android.fhir.datacapture.extensions.copyNestedItemsToChildlessAnswers
import com.google.android.fhir.datacapture.extensions.cqfExpression
import com.google.android.fhir.datacapture.extensions.createQuestionnaireResponseItem
import com.google.android.fhir.datacapture.extensions.entryMode
import com.google.android.fhir.datacapture.extensions.filterByCodeInNameExtension
import com.google.android.fhir.datacapture.extensions.flattened
import com.google.android.fhir.datacapture.extensions.forEachItemPair
import com.google.android.fhir.datacapture.extensions.hasDifferentAnswerSet
import com.google.android.fhir.datacapture.extensions.isDisplayItem
import com.google.android.fhir.datacapture.extensions.isEnableWhenReferencedBy
import com.google.android.fhir.datacapture.extensions.isExpressionReferencedBy
import com.google.android.fhir.datacapture.extensions.isHelpCode
import com.google.android.fhir.datacapture.extensions.isHidden
import com.google.android.fhir.datacapture.extensions.isPaginated
import com.google.android.fhir.datacapture.extensions.isRepeatedGroup
import com.google.android.fhir.datacapture.extensions.launchTimestamp
import com.google.android.fhir.datacapture.extensions.localizedTextSpanned
import com.google.android.fhir.datacapture.extensions.maxValue
import com.google.android.fhir.datacapture.extensions.maxValueCqfCalculatedValueExpression
import com.google.android.fhir.datacapture.extensions.minValue
import com.google.android.fhir.datacapture.extensions.minValueCqfCalculatedValueExpression
import com.google.android.fhir.datacapture.extensions.packRepeatedGroups
import com.google.android.fhir.datacapture.extensions.questionnaireLaunchContexts
import com.google.android.fhir.datacapture.extensions.shouldHaveNestedItemsUnderAnswers
import com.google.android.fhir.datacapture.extensions.unpackRepeatedGroups
import com.google.android.fhir.datacapture.extensions.validateLaunchContextExtensions
import com.google.android.fhir.datacapture.extensions.zipByLinkId
import com.google.android.fhir.datacapture.fhirpath.ExpressionEvaluator
import com.google.android.fhir.datacapture.mapping.asExpectedType
import com.google.android.fhir.datacapture.validation.Invalid
import com.google.android.fhir.datacapture.validation.NotValidated
import com.google.android.fhir.datacapture.validation.QuestionnaireResponseItemValidator
import com.google.android.fhir.datacapture.validation.QuestionnaireResponseValidator
import com.google.android.fhir.datacapture.validation.QuestionnaireResponseValidator.checkQuestionnaireResponse
import com.google.android.fhir.datacapture.validation.Valid
import com.google.android.fhir.datacapture.validation.ValidationResult
import com.google.android.fhir.datacapture.views.QuestionTextConfiguration
import com.google.android.fhir.datacapture.views.QuestionnaireViewItem
import java.util.Date
<<<<<<< HEAD
import kotlinx.coroutines.Dispatchers
=======
import kotlin.coroutines.CoroutineContext
import kotlinx.coroutines.Dispatchers
import kotlinx.coroutines.async
import kotlinx.coroutines.flow.Flow
>>>>>>> 9e2e3bb1
import kotlinx.coroutines.flow.MutableStateFlow
import kotlinx.coroutines.flow.SharingStarted
import kotlinx.coroutines.flow.StateFlow
import kotlinx.coroutines.flow.combine
import kotlinx.coroutines.flow.first
import kotlinx.coroutines.flow.flowOn
import kotlinx.coroutines.flow.map
import kotlinx.coroutines.flow.onEach
import kotlinx.coroutines.flow.stateIn
import kotlinx.coroutines.flow.update
import kotlinx.coroutines.flow.withIndex
import kotlinx.coroutines.launch
import kotlinx.coroutines.runBlocking
import org.hl7.fhir.r4.model.DateTimeType
import org.hl7.fhir.r4.model.Questionnaire
import org.hl7.fhir.r4.model.Questionnaire.QuestionnaireItemComponent
import org.hl7.fhir.r4.model.QuestionnaireResponse
import org.hl7.fhir.r4.model.QuestionnaireResponse.QuestionnaireResponseItemAnswerComponent
import org.hl7.fhir.r4.model.QuestionnaireResponse.QuestionnaireResponseItemComponent
import org.hl7.fhir.r4.model.Resource
import timber.log.Timber

internal var questionnaireViewModelCoroutineContext: CoroutineContext = Dispatchers.Default

internal class QuestionnaireViewModel(application: Application, state: SavedStateHandle) :
  AndroidViewModel(application) {

  private val parser: IParser by lazy { FhirContext.forCached(FhirVersionEnum.R4).newJsonParser() }
  private val xFhirQueryResolver: XFhirQueryResolver? by lazy {
    DataCapture.getConfiguration(application).xFhirQueryResolver
  }
  private val externalValueSetResolver: ExternalAnswerValueSetResolver? by lazy {
    DataCapture.getConfiguration(application).valueSetResolverExternal
  }

  /** The current questionnaire as questions are being answered. */
  internal val questionnaire: Questionnaire

  init {
    questionnaire =
      when {
        state.contains(QuestionnaireFragment.EXTRA_QUESTIONNAIRE_JSON_URI) -> {
          if (state.contains(QuestionnaireFragment.EXTRA_QUESTIONNAIRE_JSON_STRING)) {
            Timber.w(
              "Both EXTRA_QUESTIONNAIRE_JSON_URI & EXTRA_QUESTIONNAIRE_JSON_STRING are provided. " +
                "EXTRA_QUESTIONNAIRE_JSON_URI takes precedence.",
            )
          }
          val uri: Uri = state[QuestionnaireFragment.EXTRA_QUESTIONNAIRE_JSON_URI]!!
          parser.parseResource(application.contentResolver.openInputStream(uri)) as Questionnaire
        }
        state.contains(QuestionnaireFragment.EXTRA_QUESTIONNAIRE_JSON_STRING) -> {
          val questionnaireJson: String =
            state[QuestionnaireFragment.EXTRA_QUESTIONNAIRE_JSON_STRING]!!
          parser.parseResource(questionnaireJson) as Questionnaire
        }
        else ->
          error(
            "Neither EXTRA_QUESTIONNAIRE_JSON_URI nor EXTRA_QUESTIONNAIRE_JSON_STRING is supplied.",
          )
      }
  }

  /** The current questionnaire response as questions are being answered. */
  private val questionnaireResponse: QuestionnaireResponse

  init {
    when {
      state.contains(QuestionnaireFragment.EXTRA_QUESTIONNAIRE_RESPONSE_JSON_URI) -> {
        if (state.contains(QuestionnaireFragment.EXTRA_QUESTIONNAIRE_RESPONSE_JSON_STRING)) {
          Timber.w(
            "Both EXTRA_QUESTIONNAIRE_RESPONSE_JSON_URI & EXTRA_QUESTIONNAIRE_RESPONSE_JSON_STRING are provided. " +
              "EXTRA_QUESTIONNAIRE_RESPONSE_JSON_URI takes precedence.",
          )
        }
        val uri: Uri = state[QuestionnaireFragment.EXTRA_QUESTIONNAIRE_RESPONSE_JSON_URI]!!
        questionnaireResponse =
          parser.parseResource(application.contentResolver.openInputStream(uri))
            as QuestionnaireResponse
        addMissingResponseItems(questionnaire.item, questionnaireResponse.item)
        checkQuestionnaireResponse(questionnaire, questionnaireResponse)
      }
      state.contains(QuestionnaireFragment.EXTRA_QUESTIONNAIRE_RESPONSE_JSON_STRING) -> {
        val questionnaireResponseJson: String =
          state[QuestionnaireFragment.EXTRA_QUESTIONNAIRE_RESPONSE_JSON_STRING]!!
        questionnaireResponse =
          parser.parseResource(questionnaireResponseJson) as QuestionnaireResponse
        addMissingResponseItems(questionnaire.item, questionnaireResponse.item)
        checkQuestionnaireResponse(questionnaire, questionnaireResponse)
      }
      else -> {
        questionnaireResponse =
          QuestionnaireResponse().apply {
            questionnaire = this@QuestionnaireViewModel.questionnaire.url
          }
        // Retain the hierarchy and order of items within the questionnaire as specified in the
        // standard. See https://www.hl7.org/fhir/questionnaireresponse.html#notes.
        questionnaire.item
          .filterNot { it.isRepeatedGroup }
          .forEach { questionnaireResponse.addItem(it.createQuestionnaireResponseItem()) }
      }
    }
    // Add extension for questionnaire launch time stamp
    questionnaireResponse.launchTimestamp = DateTimeType(Date())
    questionnaireResponse.packRepeatedGroups(questionnaire)
  }

  /**
   * The launch context allows information to be passed into questionnaire based on the context in
   * which the questionnaire is being evaluated. For example, what patient, what encounter, what
   * user, etc. is "in context" at the time the questionnaire response is being completed:
   * https://build.fhir.org/ig/HL7/sdc/StructureDefinition-sdc-questionnaire-launchContext.html
   */
  private val questionnaireLaunchContextMap: Map<String, Resource>?

  init {
    questionnaireLaunchContextMap =
      if (state.contains(QuestionnaireFragment.EXTRA_QUESTIONNAIRE_LAUNCH_CONTEXT_MAP)) {

        val launchContextMapString: Map<String, String> =
          state[QuestionnaireFragment.EXTRA_QUESTIONNAIRE_LAUNCH_CONTEXT_MAP]!!

        val launchContextMapResource =
          launchContextMapString.mapValues { parser.parseResource(it.value) as Resource }
        questionnaire.questionnaireLaunchContexts?.let { launchContextExtensions ->
          validateLaunchContextExtensions(launchContextExtensions)
          filterByCodeInNameExtension(launchContextMapResource, launchContextExtensions)
        }
      } else {
        null
      }
  }

  /** The map from each item in the [Questionnaire] to its parent. */
  private var questionnaireItemParentMap:
    Map<QuestionnaireItemComponent, QuestionnaireItemComponent>

  init {
    /** Adds each child-parent pair in the [Questionnaire] to the parent map. */
    fun buildParentList(
      item: QuestionnaireItemComponent,
      questionnaireItemToParentMap: ItemToParentMap,
    ) {
      for (child in item.item) {
        questionnaireItemToParentMap[child] = item
        buildParentList(child, questionnaireItemToParentMap)
      }
    }

    questionnaireItemParentMap = buildMap {
      for (item in questionnaire.item) {
        buildParentList(item, this)
      }
    }
  }

  @VisibleForTesting
  val entryMode: EntryMode by lazy { questionnaire.entryMode ?: EntryMode.RANDOM }

  /** Flag to determine if the questionnaire should be read-only. */
  private val isReadOnly = state[QuestionnaireFragment.EXTRA_READ_ONLY] ?: false

  /** Flag to support fragment for review-feature */
  private val shouldEnableReviewPage =
    state[QuestionnaireFragment.EXTRA_ENABLE_REVIEW_PAGE] ?: false

  /** Flag to open fragment first in data-collection or review-mode */
  private val shouldShowReviewPageFirst =
    shouldEnableReviewPage && state[QuestionnaireFragment.EXTRA_SHOW_REVIEW_PAGE_FIRST] ?: false

  /** Flag to show/hide submit button. Default is true. */
  private var shouldShowSubmitButton = state[QuestionnaireFragment.EXTRA_SHOW_SUBMIT_BUTTON] ?: true

  /** Flag to show questionnaire page as default/long scroll. Default is false. */
  private var shouldSetNavigationInLongScroll =
    state[QuestionnaireFragment.EXTRA_SHOW_NAVIGATION_IN_DEFAULT_LONG_SCROLL] ?: false

  private var submitButtonText =
    state[QuestionnaireFragment.EXTRA_SUBMIT_BUTTON_TEXT]
      ?: application.getString(R.string.submit_questionnaire)

  private var onSubmitButtonClickListener: () -> Unit = {}

  private var onCancelButtonClickListener: () -> Unit = {}

  /** Flag to show/hide cancel button. Default is false */
  private var shouldShowCancelButton =
    state[QuestionnaireFragment.EXTRA_SHOW_CANCEL_BUTTON] ?: false

  /** Flag to control whether asterisk text is shown for required questions. */
  private val showAsterisk = state[QuestionnaireFragment.EXTRA_SHOW_ASTERISK_TEXT] ?: false

  /** Flag to control whether asterisk text is shown for required questions. */
  private val showRequiredText = state[QuestionnaireFragment.EXTRA_SHOW_REQUIRED_TEXT] ?: true

  /** Flag to control whether optional text is shown. */
  private val showOptionalText = state[QuestionnaireFragment.EXTRA_SHOW_OPTIONAL_TEXT] ?: false

  /** The pages of the questionnaire, or null if the questionnaire is not paginated. */
  @VisibleForTesting var pages: List<QuestionnairePage>? = null

  /**
   * The flow representing the index of the current page. This value is meaningless if the
   * questionnaire is not paginated or in review mode.
   */
  @VisibleForTesting val currentPageIndexFlow: MutableStateFlow<Int?> = MutableStateFlow(null)

  /** Tracks modifications in order to update the UI. */
  private val modificationCount = MutableStateFlow(0)

  /** Toggles review mode. */
  private val isInReviewModeFlow = MutableStateFlow(shouldShowReviewPageFirst)

  /** Tracks which help card has been opened. */
  private val openedHelpCardSet: MutableSet<QuestionnaireResponseItemComponent> = mutableSetOf()

  /** Callback to save the help card state. */
  private val helpCardStateChangedCallback: (Boolean, QuestionnaireResponseItemComponent) -> Unit =
    { shouldBeVisible, questionnaireResponseItem ->
      if (shouldBeVisible) {
        openedHelpCardSet.add(questionnaireResponseItem)
      } else {
        openedHelpCardSet.remove(questionnaireResponseItem)
      }
    }

  /**
   * Contains [QuestionnaireResponseItemComponent]s that have been modified by the user.
   * [QuestionnaireResponseItemComponent]s that have not been modified by the user will not be
   * validated. This is to avoid spamming the user with a sea of validation errors when the
   * questionnaire is loaded initially.
   */
  private val modifiedQuestionnaireResponseItemSet =
    mutableSetOf<QuestionnaireResponseItemComponent>()

  /**
   * Map of [QuestionnaireResponseItemAnswerComponent] for
   * [Questionnaire.QuestionnaireItemComponent]s that are disabled now. The answers will be used to
   * pre-populate the [QuestionnaireResponseItemComponent] once the item is enabled again.
   */
  private val responseItemToAnswersMapForDisabledQuestionnaireItem =
    mutableMapOf<
      QuestionnaireResponseItemComponent,
      List<QuestionnaireResponseItemAnswerComponent>,
    >()

  /**
   * Map from [QuestionnaireResponseItemComponent] to draft answers, e.g "02/02" for date with
   * missing year part.
   *
   * This is used to maintain draft answers on the screen especially when the widgets are being
   * recycled as a result of scrolling. Draft answers cannot be saved in [QuestionnaireResponse]
   * because they might be incomplete and unparsable. Without this map, incomplete and unparsable
   * answers would be lost.
   *
   * When the draft answer becomes valid, its entry in the map is removed, e.g, "02/02/2023" is
   * valid answer and should not be in this map.
   */
  private val draftAnswerMap = mutableMapOf<QuestionnaireResponseItemComponent, Any>()

  private val isLoadingNextPage = MutableStateFlow(true)

  /**
   * Callback function to update the view model after the answer(s) to a question have been changed.
   * This is passed to the [QuestionnaireViewItem] in its constructor so that it can invoke this
   * callback function after the UI widget has updated the answer(s).
   *
   * This function updates the [QuestionnaireResponse] held in memory using the answer(s) provided
   * by the UI. Subsequently it should also trigger the recalculation of any relevant expressions,
   * enablement states, and validation results throughout the questionnaire.
   *
   * This callback function has 4 params:
   * - the reference to the [Questionnaire.QuestionnaireItemComponent] in the [Questionnaire]
   * - the reference to the [QuestionnaireResponseItemComponent] in the [QuestionnaireResponse]
   * - a [List] of [QuestionnaireResponseItemAnswerComponent] which are the new answers to the
   *   question.
   * - partial answer, the entered input is not a valid answer
   */
  private val answersChangedCallback:
    suspend (
      QuestionnaireItemComponent,
      QuestionnaireResponseItemComponent,
      List<QuestionnaireResponseItemAnswerComponent>,
      Any?,
    ) -> Unit =
    { questionnaireItem, questionnaireResponseItem, answers, draftAnswer ->
      questionnaireResponseItem.answer = answers.toList()
      when {
        (questionnaireResponseItem.answer.isNotEmpty()) -> {
          draftAnswerMap.remove(questionnaireResponseItem)
        }
        else -> {
          if (draftAnswer == null) {
            draftAnswerMap.remove(questionnaireResponseItem)
          } else {
            draftAnswerMap[questionnaireResponseItem] = draftAnswer
          }
        }
      }
      if (questionnaireItem.shouldHaveNestedItemsUnderAnswers) {
        questionnaireResponseItem.copyNestedItemsToChildlessAnswers(questionnaireItem)

        // If nested items are added to the answer, the enablement evaluator needs to be
        // reinitialized in order for it to rebuild the pre-order map and parent map of
        // questionnaire response items to reflect the new structure of the questionnaire response
        // to correctly calculate calculate enable when statements.
        enablementEvaluator =
          EnablementEvaluator(
            questionnaire,
            questionnaireResponse,
            questionnaireItemParentMap,
            questionnaireLaunchContextMap,
            xFhirQueryResolver,
          )
      }
      modifiedQuestionnaireResponseItemSet.add(questionnaireResponseItem)
      viewModelScope.launch(Dispatchers.IO) {
        var isReferenced = false
        kotlin.run {
          isReferenced = questionnaireItem.isExpressionReferencedBy(questionnaire)
          if (isReferenced) return@run

          questionnaire.item.flattened().forEach { item ->
            isReferenced = questionnaireItem.isEnableWhenReferencedBy(item)
            if (isReferenced) return@run

            isReferenced = questionnaireItem.isExpressionReferencedBy(item)
            if (isReferenced) return@run
          }
        }
        if (isReferenced) isLoadingNextPage.value = true
        modificationCount.update { it + 1 }

        updateAnswerWithAffectedCalculatedExpression(questionnaireItem)
        pages = getQuestionnairePages()
        isLoadingNextPage.value = false
        modificationCount.update { it + 1 }
      }
    }

  private val expressionEvaluator: ExpressionEvaluator =
    ExpressionEvaluator(
      questionnaire,
      questionnaireResponse,
      questionnaireItemParentMap,
      questionnaireLaunchContextMap,
      xFhirQueryResolver,
    )

  private var enablementEvaluator: EnablementEvaluator =
    EnablementEvaluator(
      questionnaire,
      questionnaireResponse,
      questionnaireItemParentMap,
      questionnaireLaunchContextMap,
      xFhirQueryResolver,
    )

  private val answerOptionsEvaluator: EnabledAnswerOptionsEvaluator =
    EnabledAnswerOptionsEvaluator(
      questionnaire,
      questionnaireResponse,
      questionnaireItemParentMap,
      questionnaireLaunchContextMap,
      xFhirQueryResolver,
      externalValueSetResolver,
    )

  private val questionnaireResponseItemValidator: QuestionnaireResponseItemValidator =
    QuestionnaireResponseItemValidator(expressionEvaluator)

  /**
   * Adds empty [QuestionnaireResponseItemComponent]s to `responseItems` so that each
   * [QuestionnaireItemComponent] in `questionnaireItems` has at least one corresponding
   * [QuestionnaireResponseItemComponent]. This is because user-provided [QuestionnaireResponse]
   * might not contain answers to unanswered or disabled questions. This function should only be
   * used for unpacked questionnaire.
   */
  @VisibleForTesting
  internal fun addMissingResponseItems(
    questionnaireItems: List<QuestionnaireItemComponent>,
    responseItems: MutableList<QuestionnaireResponseItemComponent>,
  ) {
    // To associate the linkId to QuestionnaireResponseItemComponent, do not use associateBy().
    // Instead, use groupBy().
    // This is because a questionnaire response may have multiple
    // QuestionnaireResponseItemComponents with the same linkId.
    val responseItemMap = responseItems.groupBy { it.linkId }

    // Clear the response item list, and then add the missing and existing response items back to
    // the list
    responseItems.clear()

    questionnaireItems.forEach {
      if (responseItemMap[it.linkId].isNullOrEmpty()) {
        responseItems.add(it.createQuestionnaireResponseItem())
      } else {
        if (it.type == Questionnaire.QuestionnaireItemType.GROUP && !it.repeats) {
          addMissingResponseItems(
            questionnaireItems = it.item,
            responseItems = responseItemMap[it.linkId]!!.single().item,
          )
        }
        if (it.type == Questionnaire.QuestionnaireItemType.GROUP && it.repeats) {
          responseItemMap[it.linkId]!!.forEach { rItem ->
            addMissingResponseItems(
              questionnaireItems = it.item,
              responseItems = rItem.item,
            )
          }
        }
        responseItems.addAll(responseItemMap[it.linkId]!!)
      }
    }
  }

  /**
   * Returns current [QuestionnaireResponse] captured by the UI which includes answers of enabled
   * questions.
   */
  suspend fun getQuestionnaireResponse(): QuestionnaireResponse {
    return questionnaireResponse.copy().apply {
      // Use the view model's questionnaire and questionnaire response for calculating enabled items
      // because the calculation relies on references to the questionnaire response items.
      item =
        getEnabledResponseItems(
            this@QuestionnaireViewModel.questionnaire.item,
            questionnaireResponse.item,
          )
          .map { it.copy() }
      unpackRepeatedGroups(this@QuestionnaireViewModel.questionnaire)
      // Use authored as a submission time stamp
      authored = Date()
    }
  }

  /** Clears all the answers from the questionnaire response by iterating through each item. */
  fun clearAllAnswers() {
    questionnaireResponse.allItems.forEach { it.answer = emptyList() }
    draftAnswerMap.clear()
    modifiedQuestionnaireResponseItemSet.clear()
    responseItemToAnswersMapForDisabledQuestionnaireItem.clear()
    modificationCount.update { it + 1 }
  }

  /**
   * Validates entire questionnaire and return the validation results. As a side effect, it triggers
   * the UI update to show errors in case there are any validation errors.
   */
  internal suspend fun validateQuestionnaireAndUpdateUI(): Map<String, List<ValidationResult>> =
    QuestionnaireResponseValidator.validateQuestionnaireResponse(
        questionnaire,
        questionnaireResponse,
        getApplication(),
        questionnaireItemParentMap,
        questionnaireLaunchContextMap,
        xFhirQueryResolver,
      )
      .also { result ->
        if (result.values.flatten().filterIsInstance<Invalid>().isNotEmpty()) {
          // Update UI of current page if necessary
          validateCurrentPageItems()
        }
      }

  internal fun goToPreviousPage() {
    when (entryMode) {
      EntryMode.PRIOR_EDIT,
      EntryMode.RANDOM, -> {
        val previousPageIndex =
          pages!!.indexOfLast {
            it.index < currentPageIndexFlow.value!! && it.enabled && !it.hidden
          }
        check(previousPageIndex != -1) {
          "Can't call goToPreviousPage() if no preceding page is enabled"
        }
        currentPageIndexFlow.value = previousPageIndex
      }
      else -> {
        Timber.w("Previous questions and submitted answers cannot be viewed or edited.")
      }
    }
  }

  internal fun goToNextPage() {
    when (entryMode) {
      EntryMode.PRIOR_EDIT,
      EntryMode.SEQUENTIAL, -> {
        val isCurrentPageItemsValid = validateCurrentPageItems()
        if (isCurrentPageItemsValid) {
          val nextPageIndex =
            pages!!.indexOfFirst {
              it.index > currentPageIndexFlow.value!! && it.enabled && !it.hidden
            }
          check(nextPageIndex != -1) { "Can't call goToNextPage() if no following page is enabled" }
          currentPageIndexFlow.value = nextPageIndex
        }
      }
      EntryMode.RANDOM -> {
        val nextPageIndex =
          pages!!.indexOfFirst {
            it.index > currentPageIndexFlow.value!! && it.enabled && !it.hidden
          }
        check(nextPageIndex != -1) { "Can't call goToNextPage() if no following page is enabled" }
        currentPageIndexFlow.value = nextPageIndex
      }
    }
  }

  internal fun setReviewMode(reviewModeFlag: Boolean) {
    if (reviewModeFlag) {
      when (entryMode) {
        EntryMode.PRIOR_EDIT,
        EntryMode.SEQUENTIAL, -> {
          val isCurrentPageItemsValid = validateCurrentPageItems()
          if (isCurrentPageItemsValid) {
            isInReviewModeFlow.value = true
          }
        }
        EntryMode.RANDOM -> {
          isInReviewModeFlow.value = true
        }
      }
    } else {
      isInReviewModeFlow.value = false
    }
  }

  internal fun setOnSubmitButtonClickListener(onClickAction: () -> Unit) {
    onSubmitButtonClickListener = onClickAction
  }

  internal fun setOnCancelButtonClickListener(onClickAction: () -> Unit) {
    onCancelButtonClickListener = onClickAction
  }

  internal fun setShowSubmitButtonFlag(showSubmitButton: Boolean) {
    this.shouldShowSubmitButton = showSubmitButton
  }

  internal fun setShowCancelButtonFlag(showCancelButton: Boolean) {
    this.shouldShowCancelButton = showCancelButton
  }

  private val _questionnaireStateFlow: Flow<QuestionnaireState> =
    combine(modificationCount, currentPageIndexFlow, isInReviewModeFlow) { _, _, _,
        ->
        getQuestionnaireState()
      }
      .flowOn(questionnaireViewModelCoroutineContext)

  /** [QuestionnaireState] to be displayed in the UI. */
  internal val questionnaireStateStateFlow: StateFlow<QuestionnaireState> =
    _questionnaireStateFlow
      .withIndex()
      .onEach {
        if (it.index == 0) {
          initializeCalculatedExpressions()
          pages = getQuestionnairePages()
          isLoadingNextPage.value = false
          modificationCount.update { count -> count + 1 }
        }
      }
      .flowOn(questionnaireViewModelCoroutineContext)
      .map { it.value }
      .stateIn(
        viewModelScope,
        SharingStarted.Lazily,
        initialValue =
          QuestionnaireState(
            items = emptyList(),
            displayMode = DisplayMode.InitMode,
            bottomNavItem = null,
          ),
      )

  /** Travers all [calculatedExpression] within a [Questionnaire] and evaluate them. */
  private suspend fun initializeCalculatedExpressions() {
    expressionEvaluator.detectExpressionCyclicDependency(questionnaire.item)
    questionnaire.forEachItemPair(questionnaireResponse) {
      questionnaireItem,
      questionnaireResponseItem,
      ->
      if (questionnaireItem.calculatedExpression != null) {
        updateAnswerWithCalculatedExpression(questionnaireItem, questionnaireResponseItem)
      }
    }
  }

  /**
   * Updates all items that has [calculatedExpression] that reference the given [questionnaireItem]
   * within their calculations.
   *
   * If item X has a [calculatedExpression], but that item does not reference the given
   * [questionnaireItem], then item X should not be calculated.
   *
   * Only items that have not been modified by the user will be updated to prevent any event loops.
   *
   * @param questionnaireItem The questionnaire item referenced by other items through
   *   [calculatedExpression].
   */
  private suspend fun updateAnswerWithAffectedCalculatedExpression(
    questionnaireItem: QuestionnaireItemComponent,
  ) {
    expressionEvaluator
      .evaluateAllAffectedCalculatedExpressions(
        questionnaireItem,
      )
      .forEach { (questionnaireItem, calculatedAnswers) ->
        // update all response item with updated values
        questionnaireResponse.allItems
          // Item answer should not be modified and touched by user;
          // https://build.fhir.org/ig/HL7/sdc/StructureDefinition-sdc-questionnaire-calculatedExpression.html
          .filter {
            it.linkId == questionnaireItem.linkId &&
              !modifiedQuestionnaireResponseItemSet.contains(it)
          }
          .forEach { questionnaireResponseItem ->
            // update and notify only if new answer has changed to prevent any event loop
            if (questionnaireResponseItem.answer.hasDifferentAnswerSet(calculatedAnswers)) {
              questionnaireResponseItem.answer =
                calculatedAnswers.map {
                  val value = it.asExpectedType(questionnaireItem.type)
                  QuestionnaireResponseItemAnswerComponent().setValue(value)
                }
            }
          }
      }
  }

  /**
   * Updates the answer(s) in the questionnaire response item with the evaluation result of the
   * calculated expression if
   * - there is a calculated expression in the questionnaire item, and
   * - there is no user provided answer to the questionnaire response item (user input should always
   *   take precedence over calculated answers).
   *
   * Do nothing, otherwise.
   */
  private suspend fun updateAnswerWithCalculatedExpression(
    questionnaireItem: QuestionnaireItemComponent,
    questionnaireResponseItem: QuestionnaireResponseItemComponent,
  ) {
    if (questionnaireItem.calculatedExpression == null) return
    if (modifiedQuestionnaireResponseItemSet.contains(questionnaireResponseItem)) return
    val answers =
      expressionEvaluator.evaluateCalculatedExpression(
        questionnaireItem,
        questionnaireResponseItem,
      )
    if (answers.isEmpty()) return
    if (questionnaireResponseItem.answer.hasDifferentAnswerSet(answers)) {
      questionnaireResponseItem.answer =
        answers.map { QuestionnaireResponseItemAnswerComponent().apply { value = it } }
    }
  }

  private fun removeDisabledAnswers(
    questionnaireItem: QuestionnaireItemComponent,
    questionnaireResponseItem: QuestionnaireResponseItemComponent,
    disabledAnswers: List<QuestionnaireResponseItemAnswerComponent>,
  ) {
    val validAnswers =
      questionnaireResponseItem.answer.filterNot { ans ->
        disabledAnswers.any { ans.value.equalsDeep(it.value) }
      }
    viewModelScope.launch {
      answersChangedCallback(questionnaireItem, questionnaireResponseItem, validAnswers, null)
    }
  }

  /**
   * Traverses through the list of questionnaire items, the list of questionnaire response items and
   * the list of items in the questionnaire response answer list and populates
   * [questionnaireStateStateFlow] with matching pairs of questionnaire item and questionnaire
   * response item.
   *
   * The traverse is carried out in the two lists in tandem.
   */
  private suspend fun getQuestionnaireState(): QuestionnaireState {
    val questionnaireItemList = questionnaire.item
    val questionnaireResponseItemList = questionnaireResponse.item

    // Only display items on the current page while editing a paginated questionnaire, otherwise,
    // display all items.
    val questionnaireItemViewItems =
      if (!isReadOnly && !isInReviewModeFlow.value && questionnaire.isPaginated) {
        if (currentPageIndexFlow.value == null) {
          currentPageIndexFlow.value = pages!!.first { it.enabled && !it.hidden }.index
        }
        getQuestionnaireAdapterItems(
          questionnaireItemList[currentPageIndexFlow.value!!],
          questionnaireResponseItemList[currentPageIndexFlow.value!!],
        )
      } else {
        getQuestionnaireAdapterItems(questionnaireItemList, questionnaireResponseItemList)
      }

    // Reviewing the questionnaire or the questionnaire is read-only
    if (isReadOnly || isInReviewModeFlow.value) {
      val showSubmitButton = !isReadOnly && shouldShowSubmitButton
      val bottomNavigationViewState =
        QuestionnaireNavigationUIState(
          navSubmit =
            if (showSubmitButton) {
              QuestionnaireNavigationViewUIState.Enabled(
                labelText = submitButtonText,
                onClickAction = onSubmitButtonClickListener,
              )
            } else {
              QuestionnaireNavigationViewUIState.Hidden
            },
          navCancel =
            if (!isReadOnly && shouldShowCancelButton) {
              QuestionnaireNavigationViewUIState.Enabled(
                labelText = (getApplication() as Context).getString(R.string.cancel_questionnaire),
                onClickAction = onCancelButtonClickListener,
              )
            } else {
              QuestionnaireNavigationViewUIState.Hidden
            },
        )
      val bottomNavigation = QuestionnaireAdapterItem.Navigation(bottomNavigationViewState)

      return QuestionnaireState(
        items =
          if (shouldSetNavigationInLongScroll) {
            questionnaireItemViewItems + bottomNavigation
          } else {
            questionnaireItemViewItems
          },
        displayMode =
          DisplayMode.ReviewMode(
            showEditButton = !isReadOnly,
            showNavAsScroll = shouldSetNavigationInLongScroll,
          ),
        bottomNavItem = if (!shouldSetNavigationInLongScroll) bottomNavigation else null,
      )
    }

    val showReviewButton: Boolean
    val showSubmitButton: Boolean
    val showCancelButton: Boolean
    // Editing the questionnaire
    val questionnairePagination =
      if (!questionnaire.isPaginated) {
        showReviewButton = shouldEnableReviewPage && !isInReviewModeFlow.value
        showSubmitButton = shouldShowSubmitButton && !showReviewButton
        showCancelButton = shouldShowCancelButton && !showReviewButton
        QuestionnairePagination(
          false,
          emptyList(),
          -1,
        )
      } else {
        val hasNextPage =
          QuestionnairePagination(pages = pages!!, currentPageIndex = currentPageIndexFlow.value!!)
            .hasNextPage
        showReviewButton = shouldEnableReviewPage && !hasNextPage
        showSubmitButton = shouldShowSubmitButton && !showReviewButton && !hasNextPage
        showCancelButton = shouldShowCancelButton
        QuestionnairePagination(
          true,
          pages!!,
          currentPageIndexFlow.value!!,
        )
      }

    val bottomNavigationUiViewState =
      QuestionnaireNavigationUIState(
        navPrevious =
          when {
            questionnairePagination.isPaginated && questionnairePagination.hasPreviousPage -> {
              QuestionnaireNavigationViewUIState.Enabled(
                labelText =
                  (getApplication() as Context).getString(R.string.button_pagination_previous),
                onClickAction = { goToPreviousPage() },
              )
            }
            else -> {
              QuestionnaireNavigationViewUIState.Hidden
            }
          },
        navNext =
          when {
            questionnairePagination.isPaginated &&
              questionnairePagination.hasNextPage &&
              isLoadingNextPage.value -> {
              QuestionnaireNavigationViewUIState.Enabled(
                labelText = null,
              )
            }
            questionnairePagination.isPaginated && questionnairePagination.hasNextPage -> {
              QuestionnaireNavigationViewUIState.Enabled(
                labelText =
                  (getApplication() as Context).getString(R.string.button_pagination_next),
                onClickAction = { goToNextPage() },
              )
            }
            else -> {
              QuestionnaireNavigationViewUIState.Hidden
            }
          },
        navSubmit =
          if (showSubmitButton) {
            QuestionnaireNavigationViewUIState.Enabled(
              labelText = submitButtonText,
              onClickAction = onSubmitButtonClickListener,
            )
          } else {
            QuestionnaireNavigationViewUIState.Hidden
          },
        navReview =
          if (showReviewButton) {
            QuestionnaireNavigationViewUIState.Enabled(
              labelText = (getApplication() as Context).getString(R.string.button_review),
              onClickAction = { setReviewMode(true) },
            )
          } else {
            QuestionnaireNavigationViewUIState.Hidden
          },
        navCancel =
          if (showCancelButton) {
            QuestionnaireNavigationViewUIState.Enabled(
              labelText = (getApplication() as Context).getString(R.string.cancel_questionnaire),
              onClickAction = onCancelButtonClickListener,
            )
          } else {
            QuestionnaireNavigationViewUIState.Hidden
          },
        navNextProgressBar =
          when {
            questionnairePagination.isPaginated && isLoadingNextPage.value -> {
              QuestionnaireNavigationViewUIState.Enabled()
            }
            else -> {
              QuestionnaireNavigationViewUIState.Hidden
            }
          },
      )
    val bottomNavigation = QuestionnaireAdapterItem.Navigation(bottomNavigationUiViewState)

    return QuestionnaireState(
      items =
        if (shouldSetNavigationInLongScroll) {
          questionnaireItemViewItems + bottomNavigation
        } else {
          questionnaireItemViewItems
        },
      displayMode = DisplayMode.EditMode(questionnairePagination, shouldSetNavigationInLongScroll),
      bottomNavItem = if (!shouldSetNavigationInLongScroll) bottomNavigation else null,
    )
  }

  /**
   * Returns the list of [QuestionnaireViewItem]s generated for the questionnaire items and
   * questionnaire response items.
   */
  private suspend fun getQuestionnaireAdapterItems(
    questionnaireItemList: List<QuestionnaireItemComponent>,
    questionnaireResponseItemList: List<QuestionnaireResponseItemComponent>,
  ): List<QuestionnaireAdapterItem> {
    return questionnaireItemList
      .zipByLinkId(questionnaireResponseItemList) { questionnaireItem, questionnaireResponseItem ->
        getQuestionnaireAdapterItems(questionnaireItem, questionnaireResponseItem)
      }
      .flatten()
  }

  /**
   * Returns the list of [QuestionnaireViewItem]s generated for the questionnaire item and
   * questionnaire response item.
   */
  private suspend fun getQuestionnaireAdapterItems(
    questionnaireItem: QuestionnaireItemComponent,
    questionnaireResponseItem: QuestionnaireResponseItemComponent,
  ): List<QuestionnaireAdapterItem> {
    // Hidden questions should not get QuestionnaireItemViewItem instances
    if (questionnaireItem.isHidden) return emptyList()
    val enabled =
      enablementEvaluator.evaluate(
        questionnaireItem,
        questionnaireResponseItem,
      )
    // Disabled questions should not get QuestionnaireItemViewItem instances
    if (!enabled) {
      cacheDisabledQuestionnaireItemAnswers(questionnaireResponseItem)
      return emptyList()
    }

    restoreFromDisabledQuestionnaireItemAnswersCache(questionnaireResponseItem)

    // Determine the validation result, which will be displayed on the item itself
    val validationResult =
      if (
        modifiedQuestionnaireResponseItemSet.contains(questionnaireResponseItem) ||
          isInReviewModeFlow.value
      ) {
        questionnaireResponseItemValidator.validate(
          questionnaireItem,
          questionnaireResponseItem,
          this@QuestionnaireViewModel.getApplication(),
        )
      } else {
        NotValidated
      }

    // Set question text dynamically from CQL expression
    questionnaireItem.textElement.cqfExpression?.let { expression ->
      expressionEvaluator
        .evaluateExpressionValue(questionnaireItem, questionnaireResponseItem, expression)
        ?.primitiveValue()
        ?.let { questionnaireResponseItem.text = it }
    }

    val (enabledQuestionnaireAnswerOptions, disabledQuestionnaireResponseAnswers) =
      answerOptionsEvaluator.evaluate(
        questionnaireItem,
        questionnaireResponseItem,
      )
    if (disabledQuestionnaireResponseAnswers.isNotEmpty()) {
      removeDisabledAnswers(
        questionnaireItem,
        questionnaireResponseItem,
        disabledQuestionnaireResponseAnswers,
      )
    }

    val items = buildList {
      val itemHelpCard = questionnaireItem.item.firstOrNull { it.isHelpCode }
      val isHelpCard = itemHelpCard != null
      val isHelpCardOpen = openedHelpCardSet.contains(questionnaireResponseItem)
      // Add an item for the question itself

      val question =
        QuestionnaireAdapterItem.Question(
          QuestionnaireViewItem(
            questionnaireItem,
            questionnaireResponseItem,
            validationResult = validationResult,
            answersChangedCallback = answersChangedCallback,
            enabledAnswerOptions = enabledQuestionnaireAnswerOptions,
            minAnswerValue =
              questionnaireItem.minValueCqfCalculatedValueExpression?.let {
                expressionEvaluator.evaluateExpressionValue(
                  questionnaireItem,
                  questionnaireResponseItem,
                  it,
                )
              }
                ?: questionnaireItem.minValue,
            maxAnswerValue =
              questionnaireItem.maxValueCqfCalculatedValueExpression?.let {
                expressionEvaluator.evaluateExpressionValue(
                  questionnaireItem,
                  questionnaireResponseItem,
                  it,
                )
              }
                ?: questionnaireItem.maxValue,
            draftAnswer = draftAnswerMap[questionnaireResponseItem],
            enabledDisplayItems =
              questionnaireItem.item.filter {
                it.isDisplayItem &&
                  enablementEvaluator.evaluate(
                    it,
                    questionnaireResponseItem,
                  )
              },
            questionViewTextConfiguration =
              QuestionTextConfiguration(
                showAsterisk = showAsterisk,
                showRequiredText = showRequiredText,
                showOptionalText = showOptionalText,
              ),
            isHelpCardOpen = isHelpCard && isHelpCardOpen,
            helpCardStateChangedCallback = helpCardStateChangedCallback,
          ),
        )
      add(question)

      // Add nested questions after the parent item. We need to get the questionnaire items and
      // (possibly multiple sets of) matching questionnaire response items and generate the adapter
      // items. There are three different cases:
      // 1. Questions nested under a non-repeated group: Simply take the nested question items and
      // the nested question response items and "zip" them.
      // 2. Questions nested under a question: In this case, the nested questions are repeated for
      // each answer to the parent question. Therefore, we need to take the questions and lists of
      // questionnaire response items nested under each answer and generate multiple sets of adapter
      // items.
      // 3. Questions nested under a repeated group: In the in-memory questionnaire response in the
      // view model, we create dummy answers for each repeated group. As a result the processing of
      // this case is similar to the case of questions nested under a question.
      // For background, see https://build.fhir.org/questionnaireresponse.html#link.
      buildList {
          // Case 1
          if (!questionnaireItem.isRepeatedGroup) {
            add(questionnaireResponseItem.item)
          }
          // Case 2 and 3
          addAll(questionnaireResponseItem.answer.map { it.item })
        }
        .forEachIndexed { index, nestedResponseItemList ->
          if (questionnaireItem.isRepeatedGroup) {
            // Case 3
            add(
              QuestionnaireAdapterItem.RepeatedGroupHeader(
                index = index,
                onDeleteClicked = { viewModelScope.launch { question.item.removeAnswerAt(index) } },
                responses = nestedResponseItemList,
                title = question.item.questionText?.toString() ?: "",
              ),
            )
          }
          addAll(
            getQuestionnaireAdapterItems(
              // If nested display item is identified as instructions or flyover, then do not create
              // questionnaire state for it.
              questionnaireItemList = questionnaireItem.item.filterNot { it.isDisplayItem },
              questionnaireResponseItemList = nestedResponseItemList,
            ),
          )
        }
    }
    return items
  }

  /**
   * If the item is not enabled, clear the answers that it may have from the previous enabled state.
   * This will also prevent any questionnaire item that depends on the answer of this questionnaire
   * item to be wrongly evaluated as well.
   */
  private fun cacheDisabledQuestionnaireItemAnswers(
    questionnaireResponseItem: QuestionnaireResponseItemComponent,
  ) {
    if (questionnaireResponseItem.hasAnswer()) {
      responseItemToAnswersMapForDisabledQuestionnaireItem[questionnaireResponseItem] =
        questionnaireResponseItem.answer
      questionnaireResponseItem.answer = listOf()
    }
  }

  /**
   * If the questionnaire item was previously disabled, check the cache to restore previous answers.
   */
  private fun restoreFromDisabledQuestionnaireItemAnswersCache(
    questionnaireResponseItem: QuestionnaireResponseItemComponent,
  ) {
    if (responseItemToAnswersMapForDisabledQuestionnaireItem.contains(questionnaireResponseItem)) {
      questionnaireResponseItem.answer =
        responseItemToAnswersMapForDisabledQuestionnaireItem.remove(questionnaireResponseItem)
    }
  }

  private suspend fun getEnabledResponseItems(
    questionnaireItemList: List<QuestionnaireItemComponent>,
    questionnaireResponseItemList: List<QuestionnaireResponseItemComponent>,
  ): List<QuestionnaireResponseItemComponent> {
    val responseItemKeys = questionnaireResponseItemList.map { it.linkId }
    val result = mutableListOf<QuestionnaireResponseItemComponent>()

    for ((questionnaireItem, questionnaireResponseItem) in
      questionnaireItemList.zip(questionnaireResponseItemList)) {
      if (
        responseItemKeys.contains(questionnaireItem.linkId) &&
          enablementEvaluator.evaluate(questionnaireItem, questionnaireResponseItem)
      ) {
        questionnaireResponseItem.apply {
          if (text.isNullOrBlank()) {
            text = questionnaireItem.localizedTextSpanned?.toString()
          }
          // Nested group items
          item = getEnabledResponseItems(questionnaireItem.item, questionnaireResponseItem.item)
          // Nested question items
          answer.forEach { it.item = getEnabledResponseItems(questionnaireItem.item, it.item) }
        }
        result.add(questionnaireResponseItem)
      }
    }
    return result
  }

  /**
   * Gets a list of [QuestionnairePage]s for a paginated questionnaire, or `null` if the
   * questionnaire is not paginated.
   */
  internal suspend fun getQuestionnairePages(): List<QuestionnairePage>? =
    if (questionnaire.isPaginated) {
      questionnaire.item.zip(questionnaireResponse.item).mapIndexed {
        index,
        (questionnaireItem, questionnaireResponseItem),
        ->
        QuestionnairePage(
          index,
          enablementEvaluator.evaluate(
            questionnaireItem,
            questionnaireResponseItem,
          ),
          questionnaireItem.isHidden,
        )
      }
    } else {
      null
    }

  /**
   * Validates the current page items if any are [NotValidated], and, returns true if they are all
   * [Valid] else false.
   */
  private fun validateCurrentPageItems(): Boolean {
    val currentPageQuestionItems =
      questionnaireStateStateFlow.value.items.filterIsInstance<QuestionnaireAdapterItem.Question>()

    if (currentPageQuestionItems.any { it.item.validationResult is NotValidated }) {
      // Force update validation results for all questions on the current page. This is needed
      // when the user has not answered any questions so no validation has been done.
      val currentPageQuestionnaireResponseItems =
        currentPageQuestionItems.map { it.item.getQuestionnaireResponseItem() }
      modifiedQuestionnaireResponseItemSet.addAll(currentPageQuestionnaireResponseItems)
      // Results in a new questionnaire state being generated synchronously, i.e., the current
      // thread will be suspended until the new state is generated.
      modificationCount.update { it + 1 }
<<<<<<< HEAD
      //forceValidation = false
    }
=======
>>>>>>> 9e2e3bb1

      val questionnaireStateDeferred =
        viewModelScope.async(questionnaireViewModelCoroutineContext) {
          _questionnaireStateFlow
            .first()
            .items
            .filterIsInstance<QuestionnaireAdapterItem.Question>()
        }
      val validatedQuestions = runBlocking { questionnaireStateDeferred.await() }
      return validatedQuestions.all { it.item.validationResult is Valid }
    }

    return currentPageQuestionItems.all { it.item.validationResult is Valid }
  }
}

typealias ItemToParentMap = MutableMap<QuestionnaireItemComponent, QuestionnaireItemComponent>

/** Questionnaire state for the Fragment to consume. */
internal data class QuestionnaireState(
  val items: List<QuestionnaireAdapterItem>,
  val displayMode: DisplayMode,
  val bottomNavItem: QuestionnaireAdapterItem.Navigation?,
)

internal sealed class DisplayMode {
  class EditMode(val pagination: QuestionnairePagination, val showNavAsScroll: Boolean) :
    DisplayMode()

  data class ReviewMode(
    val showEditButton: Boolean,
    val showNavAsScroll: Boolean,
  ) : DisplayMode()

  // Sentinel displayMode that's used in setting the initial default QuestionnaireState
  object InitMode : DisplayMode()
}

/**
 * Pagination information of the questionnaire. This is used for the UI to render pagination
 * controls. Includes information for each page and the current page index.
 */
internal data class QuestionnairePagination(
  val isPaginated: Boolean = false,
  val pages: List<QuestionnairePage>,
  val currentPageIndex: Int,
)

/** A single page in the questionnaire. This is used for the UI to render pagination controls. */
internal data class QuestionnairePage(
  val index: Int,
  val enabled: Boolean,
  val hidden: Boolean,
)

internal val QuestionnairePagination.hasPreviousPage: Boolean
  get() = pages.any { it.index < currentPageIndex && it.enabled && !it.hidden }

internal val QuestionnairePagination.hasNextPage: Boolean
  get() = pages.any { it.index > currentPageIndex && it.enabled && !it.hidden }<|MERGE_RESOLUTION|>--- conflicted
+++ resolved
@@ -70,14 +70,10 @@
 import com.google.android.fhir.datacapture.views.QuestionTextConfiguration
 import com.google.android.fhir.datacapture.views.QuestionnaireViewItem
 import java.util.Date
-<<<<<<< HEAD
-import kotlinx.coroutines.Dispatchers
-=======
 import kotlin.coroutines.CoroutineContext
 import kotlinx.coroutines.Dispatchers
 import kotlinx.coroutines.async
 import kotlinx.coroutines.flow.Flow
->>>>>>> 9e2e3bb1
 import kotlinx.coroutines.flow.MutableStateFlow
 import kotlinx.coroutines.flow.SharingStarted
 import kotlinx.coroutines.flow.StateFlow
@@ -1200,12 +1196,6 @@
       // Results in a new questionnaire state being generated synchronously, i.e., the current
       // thread will be suspended until the new state is generated.
       modificationCount.update { it + 1 }
-<<<<<<< HEAD
-      //forceValidation = false
-    }
-=======
->>>>>>> 9e2e3bb1
-
       val questionnaireStateDeferred =
         viewModelScope.async(questionnaireViewModelCoroutineContext) {
           _questionnaireStateFlow
