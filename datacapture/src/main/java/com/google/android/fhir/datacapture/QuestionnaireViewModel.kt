/*
 * Copyright 2023 Google LLC
 *
 * Licensed under the Apache License, Version 2.0 (the "License");
 * you may not use this file except in compliance with the License.
 * You may obtain a copy of the License at
 *
 *       http://www.apache.org/licenses/LICENSE-2.0
 *
 * Unless required by applicable law or agreed to in writing, software
 * distributed under the License is distributed on an "AS IS" BASIS,
 * WITHOUT WARRANTIES OR CONDITIONS OF ANY KIND, either express or implied.
 * See the License for the specific language governing permissions and
 * limitations under the License.
 */

package com.google.android.fhir.datacapture

import android.app.Application
import android.net.Uri
import androidx.annotation.VisibleForTesting
import androidx.lifecycle.AndroidViewModel
import androidx.lifecycle.SavedStateHandle
import androidx.lifecycle.viewModelScope
import ca.uhn.fhir.context.FhirContext
import ca.uhn.fhir.context.FhirVersionEnum
import ca.uhn.fhir.parser.IParser
import com.google.android.fhir.datacapture.enablement.EnablementEvaluator
import com.google.android.fhir.datacapture.expressions.EnabledAnswerOptionsEvaluator
import com.google.android.fhir.datacapture.extensions.EntryMode
import com.google.android.fhir.datacapture.extensions.addNestedItemsToAnswer
import com.google.android.fhir.datacapture.extensions.allItems
import com.google.android.fhir.datacapture.extensions.cqfExpression
import com.google.android.fhir.datacapture.extensions.createQuestionnaireResponseItem
import com.google.android.fhir.datacapture.extensions.entryMode
import com.google.android.fhir.datacapture.extensions.flattened
import com.google.android.fhir.datacapture.extensions.hasDifferentAnswerSet
import com.google.android.fhir.datacapture.extensions.isDisplayItem
import com.google.android.fhir.datacapture.extensions.isFhirPath
import com.google.android.fhir.datacapture.extensions.isHidden
import com.google.android.fhir.datacapture.extensions.isPaginated
import com.google.android.fhir.datacapture.extensions.localizedTextSpanned
import com.google.android.fhir.datacapture.extensions.packRepeatedGroups
import com.google.android.fhir.datacapture.extensions.questionnaireLaunchContexts
import com.google.android.fhir.datacapture.extensions.shouldHaveNestedItemsUnderAnswers
import com.google.android.fhir.datacapture.extensions.unpackRepeatedGroups
import com.google.android.fhir.datacapture.extensions.validateLaunchContextExtensions
import com.google.android.fhir.datacapture.extensions.zipByLinkId
import com.google.android.fhir.datacapture.fhirpath.ExpressionEvaluator.detectExpressionCyclicDependency
import com.google.android.fhir.datacapture.fhirpath.ExpressionEvaluator.evaluateCalculatedExpressions
import com.google.android.fhir.datacapture.fhirpath.ExpressionEvaluator.evaluateExpression
import com.google.android.fhir.datacapture.validation.Invalid
import com.google.android.fhir.datacapture.validation.NotValidated
import com.google.android.fhir.datacapture.validation.QuestionnaireResponseItemValidator
import com.google.android.fhir.datacapture.validation.QuestionnaireResponseValidator
import com.google.android.fhir.datacapture.validation.QuestionnaireResponseValidator.checkQuestionnaireResponse
import com.google.android.fhir.datacapture.validation.Valid
import com.google.android.fhir.datacapture.validation.ValidationResult
import com.google.android.fhir.datacapture.views.QuestionTextConfiguration
import com.google.android.fhir.datacapture.views.QuestionnaireViewItem
import kotlinx.coroutines.Dispatchers
import kotlinx.coroutines.flow.MutableStateFlow
import kotlinx.coroutines.flow.SharingStarted
import kotlinx.coroutines.flow.StateFlow
import kotlinx.coroutines.flow.combine
import kotlinx.coroutines.flow.map
import kotlinx.coroutines.flow.onEach
import kotlinx.coroutines.flow.stateIn
import kotlinx.coroutines.flow.update
<<<<<<< HEAD
import kotlinx.coroutines.launch
=======
import kotlinx.coroutines.flow.withIndex
>>>>>>> 4c2da74e
import org.hl7.fhir.r4.model.Base
import org.hl7.fhir.r4.model.Element
import org.hl7.fhir.r4.model.Questionnaire
import org.hl7.fhir.r4.model.Questionnaire.QuestionnaireItemComponent
import org.hl7.fhir.r4.model.QuestionnaireResponse
import org.hl7.fhir.r4.model.QuestionnaireResponse.QuestionnaireResponseItemAnswerComponent
import org.hl7.fhir.r4.model.QuestionnaireResponse.QuestionnaireResponseItemComponent
import org.hl7.fhir.r4.model.Resource
<<<<<<< HEAD
import org.hl7.fhir.r4.model.ResourceType
import org.hl7.fhir.r4.model.StringType
import org.hl7.fhir.r4.model.ValueSet
=======
>>>>>>> 4c2da74e
import timber.log.Timber

internal class QuestionnaireViewModel(application: Application, state: SavedStateHandle) :
  AndroidViewModel(application) {

  private val parser: IParser by lazy { FhirContext.forCached(FhirVersionEnum.R4).newJsonParser() }
  private val xFhirQueryResolver: XFhirQueryResolver? by lazy {
    DataCapture.getConfiguration(application).xFhirQueryResolver
  }
  private val externalValueSetResolver: ExternalAnswerValueSetResolver? by lazy {
    DataCapture.getConfiguration(application).valueSetResolverExternal
  }

  /** The current questionnaire as questions are being answered. */
  internal val questionnaire: Questionnaire

  init {
    questionnaire =
      when {
        state.contains(QuestionnaireFragment.EXTRA_QUESTIONNAIRE_JSON_URI) -> {
          if (state.contains(QuestionnaireFragment.EXTRA_QUESTIONNAIRE_JSON_STRING)) {
            Timber.w(
              "Both EXTRA_QUESTIONNAIRE_JSON_URI & EXTRA_QUESTIONNAIRE_JSON_STRING are provided. " +
                "EXTRA_QUESTIONNAIRE_JSON_URI takes precedence."
            )
          }
          val uri: Uri = state[QuestionnaireFragment.EXTRA_QUESTIONNAIRE_JSON_URI]!!
          parser.parseResource(application.contentResolver.openInputStream(uri)) as Questionnaire
        }
        state.contains(QuestionnaireFragment.EXTRA_QUESTIONNAIRE_JSON_STRING) -> {
          val questionnaireJson: String =
            state[QuestionnaireFragment.EXTRA_QUESTIONNAIRE_JSON_STRING]!!
          parser.parseResource(questionnaireJson) as Questionnaire
        }
        else ->
          error(
            "Neither EXTRA_QUESTIONNAIRE_JSON_URI nor EXTRA_QUESTIONNAIRE_JSON_STRING is supplied."
          )
      }
  }

  /** The current questionnaire response as questions are being answered. */
  private val questionnaireResponse: QuestionnaireResponse

  init {
    when {
      state.contains(QuestionnaireFragment.EXTRA_QUESTIONNAIRE_RESPONSE_JSON_URI) -> {
        if (state.contains(QuestionnaireFragment.EXTRA_QUESTIONNAIRE_RESPONSE_JSON_STRING)) {
          Timber.w(
            "Both EXTRA_QUESTIONNAIRE_RESPONSE_JSON_URI & EXTRA_QUESTIONNAIRE_RESPONSE_JSON_STRING are provided. " +
              "EXTRA_QUESTIONNAIRE_RESPONSE_JSON_URI takes precedence."
          )
        }
        val uri: Uri = state[QuestionnaireFragment.EXTRA_QUESTIONNAIRE_RESPONSE_JSON_URI]!!
        questionnaireResponse =
          parser.parseResource(application.contentResolver.openInputStream(uri))
            as QuestionnaireResponse
        addMissingResponseItems(questionnaire.item, questionnaireResponse.item)
        checkQuestionnaireResponse(questionnaire, questionnaireResponse)
      }
      state.contains(QuestionnaireFragment.EXTRA_QUESTIONNAIRE_RESPONSE_JSON_STRING) -> {
        val questionnaireResponseJson: String =
          state[QuestionnaireFragment.EXTRA_QUESTIONNAIRE_RESPONSE_JSON_STRING]!!
        questionnaireResponse =
          parser.parseResource(questionnaireResponseJson) as QuestionnaireResponse
        addMissingResponseItems(questionnaire.item, questionnaireResponse.item)
        checkQuestionnaireResponse(questionnaire, questionnaireResponse)
      }
      else -> {
        questionnaireResponse =
          QuestionnaireResponse().apply {
            questionnaire = this@QuestionnaireViewModel.questionnaire.url
          }
        // Retain the hierarchy and order of items within the questionnaire as specified in the
        // standard. See https://www.hl7.org/fhir/questionnaireresponse.html#notes.
        questionnaire.item.forEach {
          questionnaireResponse.addItem(it.createQuestionnaireResponseItem())
        }
      }
    }
    questionnaireResponse.packRepeatedGroups()
  }

  /**
   * The launch context allows information to be passed into questionnaire based on the context in
   * which the questionnaire is being evaluated. For example, what patient, what encounter, what
   * user, etc. is "in context" at the time the questionnaire response is being completed:
   * https://build.fhir.org/ig/HL7/sdc/StructureDefinition-sdc-questionnaire-launchContext.html
   */
  private val questionnaireLaunchContextMap: Map<String, Resource>?

  init {
    questionnaireLaunchContextMap =
      if (state.contains(QuestionnaireFragment.EXTRA_QUESTIONNAIRE_LAUNCH_CONTEXT_JSON_STRINGS)) {

        val launchContextJsonStrings: List<String> =
          state[QuestionnaireFragment.EXTRA_QUESTIONNAIRE_LAUNCH_CONTEXT_JSON_STRINGS]!!

        val launchContexts = launchContextJsonStrings.map { parser.parseResource(it) as Resource }
        questionnaire.questionnaireLaunchContexts?.let { launchContextExtensions ->
          validateLaunchContextExtensions(launchContextExtensions)
          launchContexts.associateBy { it.resourceType.name.lowercase() }
        }
      } else {
        null
      }
  }

  private val questionnaireVariableMap: MutableMap<String, Base?> = mutableMapOf()

  /** The map from each item in the [Questionnaire] to its parent. */
  private var questionnaireItemParentMap:
    Map<QuestionnaireItemComponent, QuestionnaireItemComponent>

  init {
    /** Adds each child-parent pair in the [Questionnaire] to the parent map. */
    fun buildParentList(
      item: QuestionnaireItemComponent,
      questionnaireItemToParentMap: ItemToParentMap,
    ) {
      for (child in item.item) {
        questionnaireItemToParentMap[child] = item
        buildParentList(child, questionnaireItemToParentMap)
      }
    }

    questionnaireItemParentMap = buildMap {
      for (item in questionnaire.item) {
        buildParentList(item, this)
      }
    }
  }

  @VisibleForTesting
  val entryMode: EntryMode by lazy { questionnaire.entryMode ?: EntryMode.RANDOM }

  /** Flag to determine if the questionnaire should be read-only. */
  private val isReadOnly = state[QuestionnaireFragment.EXTRA_READ_ONLY] ?: false

  /** Flag to support fragment for review-feature */
  private val shouldEnableReviewPage =
    state[QuestionnaireFragment.EXTRA_ENABLE_REVIEW_PAGE] ?: false

  /** Flag to open fragment first in data-collection or review-mode */
  private val shouldShowReviewPageFirst =
    shouldEnableReviewPage && state[QuestionnaireFragment.EXTRA_SHOW_REVIEW_PAGE_FIRST] ?: false

  /** Flag to show/hide submit button. Default is true. */
  private var shouldShowSubmitButton = state[QuestionnaireFragment.EXTRA_SHOW_SUBMIT_BUTTON] ?: true

  /** Flag to control whether asterisk text is shown for required questions. */
  private val showAsterisk = state[QuestionnaireFragment.EXTRA_SHOW_ASTERISK_TEXT] ?: false

  /** Flag to control whether asterisk text is shown for required questions. */
  private val showRequiredText = state[QuestionnaireFragment.EXTRA_SHOW_REQUIRED_TEXT] ?: true

  /** Flag to control whether optional text is shown. */
  private val showOptionalText = state[QuestionnaireFragment.EXTRA_SHOW_OPTIONAL_TEXT] ?: false

  /** The pages of the questionnaire, or null if the questionnaire is not paginated. */
  @VisibleForTesting var pages: List<QuestionnairePage>? = null

  /**
   * The flow representing the index of the current page. This value is meaningless if the
   * questionnaire is not paginated or in review mode.
   */
  @VisibleForTesting val currentPageIndexFlow: MutableStateFlow<Int?> = MutableStateFlow(null)

  /** Tracks modifications in order to update the UI. */
  private val modificationCount = MutableStateFlow(0)

  /** Toggles review mode. */
  private val isInReviewModeFlow = MutableStateFlow(shouldShowReviewPageFirst)

  /**
   * Contains [QuestionnaireResponseItemComponent]s that have been modified by the user.
   * [QuestionnaireResponseItemComponent]s that have not been modified by the user will not be
   * validated. This is to avoid spamming the user with a sea of validation errors when the
   * questionnaire is loaded initially.
   */
  private val modifiedQuestionnaireResponseItemSet =
    mutableSetOf<QuestionnaireResponseItemComponent>()

  private lateinit var currentPageItems: List<QuestionnaireAdapterItem>

  /**
   * True if the user has tapped the next/previous pagination buttons on the current page. This is
   * needed to avoid spewing validation errors before any questions are answered.
   */
  private var forceValidation = false

  /**
   * Map of [QuestionnaireResponseItemAnswerComponent] for
   * [Questionnaire.QuestionnaireItemComponent]s that are disabled now. The answers will be used to
   * pre-populate the [QuestionnaireResponseItemComponent] once the item is enabled again.
   */
  private val responseItemToAnswersMapForDisabledQuestionnaireItem =
    mutableMapOf<
      QuestionnaireResponseItemComponent, List<QuestionnaireResponseItemAnswerComponent>>()

  /**
   * Map from [QuestionnaireResponseItemComponent] to draft answers, e.g "02/02" for date with
   * missing year part.
   *
   * This is used to maintain draft answers on the screen especially when the widgets are being
   * recycled as a result of scrolling. Draft answers cannot be saved in [QuestionnaireResponse]
   * because they might be incomplete and unparsable. Without this map, incomplete and unparsable
   * answers would be lost.
   *
   * When the draft answer becomes valid, its entry in the map is removed, e.g, "02/02/2023" is
   * valid answer and should not be in this map.
   */
  private val draftAnswerMap = mutableMapOf<QuestionnaireResponseItemComponent, Any>()

  /**
   * Callback function to update the view model after the answer(s) to a question have been changed.
   * This is passed to the [QuestionnaireViewItem] in its constructor so that it can invoke this
   * callback function after the UI widget has updated the answer(s).
   *
   * This function updates the [QuestionnaireResponse] held in memory using the answer(s) provided
   * by the UI. Subsequently it should also trigger the recalculation of any relevant expressions,
   * enablement states, and validation results throughout the questionnaire.
   *
   * This callback function has 4 params:
   * - the reference to the [Questionnaire.QuestionnaireItemComponent] in the [Questionnaire]
   * - the reference to the [QuestionnaireResponseItemComponent] in the [QuestionnaireResponse]
   * - a [List] of [QuestionnaireResponseItemAnswerComponent] which are the new answers to the
   * question.
   * - partial answer, the entered input is not a valid answer
   */
  private val answersChangedCallback:
    (
      QuestionnaireItemComponent,
      QuestionnaireResponseItemComponent,
      List<QuestionnaireResponseItemAnswerComponent>,
      Any?
    ) -> Unit =
    { questionnaireItem, questionnaireResponseItem, answers, draftAnswer ->
      // TODO(jingtang10): update the questionnaire response item pre-order list and the parent map
      questionnaireResponseItem.answer = answers.toList()
      when {
        (questionnaireResponseItem.answer.isNotEmpty()) -> {
          draftAnswerMap.remove(questionnaireResponseItem)
        }
        else -> {
          if (draftAnswer == null) {
            draftAnswerMap.remove(questionnaireResponseItem)
          } else {
            draftAnswerMap[questionnaireResponseItem] = draftAnswer
          }
        }
      }
      if (questionnaireItem.shouldHaveNestedItemsUnderAnswers) {
        questionnaireResponseItem.addNestedItemsToAnswer(questionnaireItem)
      }
      modifiedQuestionnaireResponseItemSet.add(questionnaireResponseItem)
      modificationCount.update { it + 1 }

      viewModelScope.launch(Dispatchers.IO) {
        updateDependentQuestionnaireResponseItems(questionnaireItem, questionnaireResponseItem)
        modificationCount.update { it + 1 }
      }
    }

  private val answerOptionsEvaluator: EnabledAnswerOptionsEvaluator =
    EnabledAnswerOptionsEvaluator(
      questionnaire,
      questionnaireLaunchContextMap,
      xFhirQueryResolver,
      externalValueSetResolver
    )

  /**
   * Adds empty [QuestionnaireResponseItemComponent]s to `responseItems` so that each
   * [QuestionnaireItemComponent] in `questionnaireItems` has at least one corresponding
   * [QuestionnaireResponseItemComponent]. This is because user-provided [QuestionnaireResponse]
   * might not contain answers to unanswered or disabled questions. Note : this only applies to
   * [QuestionnaireItemComponent]s nested under a group.
   */
  private fun addMissingResponseItems(
    questionnaireItems: List<QuestionnaireItemComponent>,
    responseItems: MutableList<QuestionnaireResponseItemComponent>,
  ) {
    // To associate the linkId to QuestionnaireResponseItemComponent, do not use associateBy().
    // Instead, use groupBy().
    // This is because a questionnaire response may have multiple
    // QuestionnaireResponseItemComponents with the same linkId.
    val responseItemMap = responseItems.groupBy { it.linkId }

    // Clear the response item list, and then add the missing and existing response items back to
    // the list
    responseItems.clear()

    questionnaireItems.forEach {
      if (responseItemMap[it.linkId].isNullOrEmpty()) {
        responseItems.add(it.createQuestionnaireResponseItem())
      } else {
        if (it.type == Questionnaire.QuestionnaireItemType.GROUP && !it.repeats) {
          addMissingResponseItems(
            questionnaireItems = it.item,
            responseItems = responseItemMap[it.linkId]!!.single().item,
          )
        }
        responseItems.addAll(responseItemMap[it.linkId]!!)
      }
    }
  }
  /**
   * Returns current [QuestionnaireResponse] captured by the UI which includes answers of enabled
   * questions.
   */
  fun getQuestionnaireResponse(): QuestionnaireResponse {
    return questionnaireResponse.copy().apply {
      // Use the view model's questionnaire and questionnaire response for calculating enabled items
      // because the calculation relies on references to the questionnaire response items.
      item =
        getEnabledResponseItems(
            this@QuestionnaireViewModel.questionnaire.item,
            questionnaireResponse.item
          )
          .map { it.copy() }
      unpackRepeatedGroups(this@QuestionnaireViewModel.questionnaire)
    }
  }

  /**
   * Validates entire questionnaire and return the validation results. As a side effect, it triggers
   * the UI update to show errors in case there are any validation errors.
   */
  internal fun validateQuestionnaireAndUpdateUI(): Map<String, List<ValidationResult>> =
    QuestionnaireResponseValidator.validateQuestionnaireResponse(
        questionnaire,
        questionnaireResponse,
        getApplication()
      )
      .also { result ->
        if (result.values.flatten().filterIsInstance<Invalid>().isNotEmpty()) {
          // Update UI of current page if necessary
          validateCurrentPageItems {}
        }
      }

  internal fun goToPreviousPage() {
    when (entryMode) {
      EntryMode.PRIOR_EDIT,
      EntryMode.RANDOM, -> {
        val previousPageIndex =
          pages!!.indexOfLast {
            it.index < currentPageIndexFlow.value!! && it.enabled && !it.hidden
          }
        check(previousPageIndex != -1) {
          "Can't call goToPreviousPage() if no preceding page is enabled"
        }
        currentPageIndexFlow.value = previousPageIndex
      }
      else -> {
        Timber.w("Previous questions and submitted answers cannot be viewed or edited.")
      }
    }
  }

  internal fun goToNextPage() {
    when (entryMode) {
      EntryMode.PRIOR_EDIT,
      EntryMode.SEQUENTIAL, -> {
        validateCurrentPageItems {
          val nextPageIndex =
            pages!!.indexOfFirst {
              it.index > currentPageIndexFlow.value!! && it.enabled && !it.hidden
            }
          check(nextPageIndex != -1) { "Can't call goToNextPage() if no following page is enabled" }
          currentPageIndexFlow.value = nextPageIndex
        }
      }
      EntryMode.RANDOM -> {
        val nextPageIndex =
          pages!!.indexOfFirst {
            it.index > currentPageIndexFlow.value!! && it.enabled && !it.hidden
          }
        check(nextPageIndex != -1) { "Can't call goToNextPage() if no following page is enabled" }
        currentPageIndexFlow.value = nextPageIndex
      }
    }
  }

  internal fun setReviewMode(reviewModeFlag: Boolean) {
    if (reviewModeFlag) {
      when (entryMode) {
        EntryMode.PRIOR_EDIT,
        EntryMode.SEQUENTIAL, -> {
          validateCurrentPageItems { isInReviewModeFlow.value = true }
        }
        EntryMode.RANDOM -> {
          isInReviewModeFlow.value = true
        }
      }
    } else {
      isInReviewModeFlow.value = false
    }
  }

  /** [QuestionnaireState] to be displayed in the UI. */
  internal val questionnaireStateFlow: StateFlow<QuestionnaireState> =
    combine(modificationCount, currentPageIndexFlow, isInReviewModeFlow) { _, _, _ ->
        getQuestionnaireState()
      }
      .withIndex()
      .onEach {
        if (it.index == 0) {
          detectExpressionCyclicDependency(questionnaire.item)
          questionnaire.item.flattened().forEach { qItem ->
            updateDependentQuestionnaireResponseItems(
              qItem,
              questionnaireResponse.allItems.find { qrItem -> qrItem.linkId == qItem.linkId }
            )
          }
        }
      }
      .map { it.value }
      .stateIn(
        viewModelScope,
        SharingStarted.Lazily,
<<<<<<< HEAD
        initialValue =
          getQuestionnaireState()
            .also { detectExpressionCyclicDependency(questionnaire.item) }
            .also {
              viewModelScope.launch(Dispatchers.IO) {
                questionnaire.item.flattened().forEach { qItem ->
                  updateDependentQuestionnaireResponseItems(
                    qItem,
                    questionnaireResponse.allItems.find { it.linkId == qItem.linkId }
                  )
                }
                modificationCount.update { it + 1 }
              }
            }
=======
        initialValue = QuestionnaireState(items = emptyList(), displayMode = DisplayMode.InitMode)
>>>>>>> 4c2da74e
      )

  private suspend fun updateDependentQuestionnaireResponseItems(
    updatedQuestionnaireItem: QuestionnaireItemComponent,
    updatedQuestionnaireResponseItem: QuestionnaireResponseItemComponent?,
  ) {
    evaluateCalculatedExpressions(
        updatedQuestionnaireItem,
        updatedQuestionnaireResponseItem,
        questionnaire,
        questionnaireResponse,
        questionnaireItemParentMap,
        questionnaireVariableMap,
        questionnaireLaunchContextMap,
        xFhirQueryResolver
      )
      .forEach { (questionnaireItem, calculatedAnswers) ->
        // update all response item with updated values
        questionnaireResponse.allItems
          // Item answer should not be modified and touched by user;
          // https://build.fhir.org/ig/HL7/sdc/StructureDefinition-sdc-questionnaire-calculatedExpression.html
          .filter {
            it.linkId == questionnaireItem.linkId &&
              !modifiedQuestionnaireResponseItemSet.contains(it)
          }
          .forEach { questionnaireResponseItem ->
            // update and notify only if new answer has changed to prevent any event loop
            if (questionnaireResponseItem.answer.hasDifferentAnswerSet(calculatedAnswers)) {
              questionnaireResponseItem.answer =
                calculatedAnswers.map {
                  QuestionnaireResponseItemAnswerComponent().apply { value = it }
                }
            }
          }
      }
  }

<<<<<<< HEAD
  internal suspend fun resolveAnswerValueSet(
    uri: String,
  ): List<Questionnaire.QuestionnaireItemAnswerOptionComponent> {
    // If cache hit, return it
    if (answerValueSetMap.contains(uri)) {
      return answerValueSetMap[uri]!!
    }

    val options =
      if (uri.startsWith("#")) {
        questionnaire.contained
          .firstOrNull { resource ->
            resource.id.equals(uri) &&
              resource.resourceType == ResourceType.ValueSet &&
              (resource as ValueSet).hasExpansion()
          }
          ?.let { resource ->
            val valueSet = resource as ValueSet
            valueSet.expansion.contains
              .filterNot { it.abstract || it.inactive }
              .map { component ->
                Questionnaire.QuestionnaireItemAnswerOptionComponent(
                  Coding(component.system, component.code, component.display)
                )
              }
          }
      } else {
        // Ask the client to provide the answers from an external expanded Valueset.
        DataCapture.getConfiguration(getApplication())
          .valueSetResolverExternal
          ?.resolve(uri)
          ?.map { coding -> Questionnaire.QuestionnaireItemAnswerOptionComponent(coding.copy()) }
      }
        ?: emptyList()
    // save it so that we avoid have cache misses.
    answerValueSetMap[uri] = options
    return options
  }

  // TODO persist previous answers in case options are changing and new list does not have selected
  // answer and FHIRPath in x-fhir-query
  // https://build.fhir.org/ig/HL7/sdc/expressions.html#x-fhir-query-enhancements
  internal suspend fun resolveAnswerExpression(
    item: QuestionnaireItemComponent,
  ): List<Questionnaire.QuestionnaireItemAnswerOptionComponent> {
    // Check cache first for database queries
    val answerExpression = item.answerExpression ?: return emptyList()

    return loadAnswerExpressionOptions(item, answerExpression)
  }

  private suspend fun resolveCqfExpression(
=======
  private fun resolveCqfExpression(
>>>>>>> 4c2da74e
    questionnaireItem: QuestionnaireItemComponent,
    questionnaireResponseItem: QuestionnaireResponseItemComponent,
    element: Element,
  ): List<Base> {
    val cqfExpression = element.cqfExpression ?: return emptyList()

    if (!cqfExpression.isFhirPath) {
      throw UnsupportedOperationException("${cqfExpression.language} not supported yet")
    }
    return evaluateExpression(
      questionnaire,
      questionnaireResponse,
      questionnaireItem,
      questionnaireResponseItem,
      cqfExpression,
      questionnaireItemParentMap,
      questionnaireVariableMap,
      questionnaireLaunchContextMap,
      xFhirQueryResolver
    )
  }

<<<<<<< HEAD
  private suspend fun resolveDynamicText(
    questionnaireItem: QuestionnaireItemComponent,
    questionnaireResponseItem: QuestionnaireResponseItemComponent,
    element: StringType,
  ): String? {
    return resolveCqfExpression(questionnaireItem, questionnaireResponseItem, element)
      .firstOrNull()
      ?.primitiveValue()
  }

  private suspend fun loadAnswerExpressionOptions(
    item: QuestionnaireItemComponent,
    expression: Expression,
  ): List<Questionnaire.QuestionnaireItemAnswerOptionComponent> {
    var xFhirExpressionString = ""
    val data =
      if (expression.isXFhirQuery) {
        checkNotNull(xFhirQueryResolver) {
          "XFhirQueryResolver cannot be null. Please provide the XFhirQueryResolver via DataCaptureConfig."
        }

        val copyVariableMap =
          mutableMapOf<String, Base?>().apply { putAll(questionnaireVariableMap) }
        ExpressionEvaluator.extractDependentVariables(
          expression,
          questionnaire,
          questionnaireResponse,
          questionnaireItemParentMap,
          item,
          copyVariableMap,
          questionnaireLaunchContextMap,
          xFhirQueryResolver
        )

        xFhirExpressionString =
          ExpressionEvaluator.createXFhirQueryFromExpression(
            expression,
            questionnaireLaunchContextMap,
            copyVariableMap
          )

        if (answerExpressionMap.contains(xFhirExpressionString)) {
          return answerExpressionMap[xFhirExpressionString]!!
        }
        xFhirQueryResolver!!.resolve(xFhirExpressionString)
      } else if (expression.isFhirPath) {
        fhirPathEngine.evaluate(questionnaireResponse, expression.expression)
      } else {
        throw UnsupportedOperationException(
          "${expression.language} not supported for answer-expression yet"
        )
      }
    val options = item.extractAnswerOptions(data)
    if (expression.isXFhirQuery) answerExpressionMap[xFhirExpressionString] = options
    return options
=======
  private fun removeDisabledAnswers(
    questionnaireItem: QuestionnaireItemComponent,
    questionnaireResponseItem: QuestionnaireResponseItemComponent,
    disabledAnswers: List<QuestionnaireResponseItemAnswerComponent>
  ) {
    val validAnswers =
      questionnaireResponseItem.answer.filterNot { ans ->
        disabledAnswers.any { ans.value.equalsDeep(it.value) }
      }
    answersChangedCallback(questionnaireItem, questionnaireResponseItem, validAnswers, null)
>>>>>>> 4c2da74e
  }

  /**
   * Traverses through the list of questionnaire items, the list of questionnaire response items and
   * the list of items in the questionnaire response answer list and populates
   * [questionnaireStateFlow] with matching pairs of questionnaire item and questionnaire response
   * item.
   *
   * The traverse is carried out in the two lists in tandem.
   */
  private suspend fun getQuestionnaireState(): QuestionnaireState {
    val questionnaireItemList = questionnaire.item
    val questionnaireResponseItemList = questionnaireResponse.item

    // Only display items on the current page while editing a paginated questionnaire, otherwise,
    // display all items.
    val questionnaireItemViewItems =
      if (!isReadOnly && !isInReviewModeFlow.value && questionnaire.isPaginated) {
        pages = getQuestionnairePages()
        if (currentPageIndexFlow.value == null) {
          currentPageIndexFlow.value = pages!!.first { it.enabled && !it.hidden }.index
        }
        getQuestionnaireAdapterItems(
          questionnaireItemList[currentPageIndexFlow.value!!],
          questionnaireResponseItemList[currentPageIndexFlow.value!!]
        )
      } else {
        getQuestionnaireAdapterItems(questionnaireItemList, questionnaireResponseItemList)
      }

    // Reviewing the questionnaire or the questionnaire is read-only
    if (isReadOnly || isInReviewModeFlow.value) {
      return QuestionnaireState(
        items = questionnaireItemViewItems,
        displayMode =
          DisplayMode.ReviewMode(
            showEditButton = !isReadOnly,
            showSubmitButton = !isReadOnly && shouldShowSubmitButton
          )
      )
    }

    // Editing the questionnaire
    val questionnairePagination =
      if (!questionnaire.isPaginated) {
        val showReviewButton = shouldEnableReviewPage && !isInReviewModeFlow.value
        val showSubmitButton = shouldShowSubmitButton && !showReviewButton
        QuestionnairePagination(false, emptyList(), -1, showSubmitButton, showReviewButton)
      } else {
        val hasNextPage =
          QuestionnairePagination(pages = pages!!, currentPageIndex = currentPageIndexFlow.value!!)
            .hasNextPage
        val showReviewButton = shouldEnableReviewPage && !hasNextPage
        val showSubmitButton = shouldShowSubmitButton && !showReviewButton && !hasNextPage
        QuestionnairePagination(
          true,
          pages!!,
          currentPageIndexFlow.value!!,
          showSubmitButton,
          showReviewButton
        )
      }

    return QuestionnaireState(
      items = questionnaireItemViewItems,
      displayMode = DisplayMode.EditMode(questionnairePagination)
    )
  }

  /**
   * Returns the list of [QuestionnaireViewItem]s generated for the questionnaire items and
   * questionnaire response items.
   */
  private suspend fun getQuestionnaireAdapterItems(
    questionnaireItemList: List<QuestionnaireItemComponent>,
    questionnaireResponseItemList: List<QuestionnaireResponseItemComponent>,
  ): List<QuestionnaireAdapterItem> {
    return questionnaireItemList
      .zipByLinkId(questionnaireResponseItemList) { questionnaireItem, questionnaireResponseItem ->
        getQuestionnaireAdapterItems(questionnaireItem, questionnaireResponseItem)
      }
      .flatten()
  }

  /**
   * Returns the list of [QuestionnaireViewItem]s generated for the questionnaire item and
   * questionnaire response item.
   */
  private suspend fun getQuestionnaireAdapterItems(
    questionnaireItem: QuestionnaireItemComponent,
    questionnaireResponseItem: QuestionnaireResponseItemComponent,
  ): List<QuestionnaireAdapterItem> {
    // Hidden questions should not get QuestionnaireItemViewItem instances
    if (questionnaireItem.isHidden) return emptyList()
    val enabled =
      EnablementEvaluator(questionnaireResponse)
        .evaluate(questionnaireItem, questionnaireResponseItem)
    // Disabled questions should not get QuestionnaireItemViewItem instances
    if (!enabled) {
      cacheDisabledQuestionnaireItemAnswers(questionnaireResponseItem)
      return emptyList()
    }

    restoreFromDisabledQuestionnaireItemAnswersCache(questionnaireResponseItem)

    // Determine the validation result, which will be displayed on the item itself
    val validationResult =
      if (modifiedQuestionnaireResponseItemSet.contains(questionnaireResponseItem) ||
          forceValidation ||
          isInReviewModeFlow.value
      ) {
        QuestionnaireResponseItemValidator.validate(
          questionnaireItem,
          questionnaireResponseItem.answer,
          this@QuestionnaireViewModel.getApplication()
        )
      } else {
        NotValidated
      }

<<<<<<< HEAD
=======
    // Set question text dynamically from CQL expression
    questionnaireResponseItem.apply {
      resolveCqfExpression(questionnaireItem, this, questionnaireItem.textElement)
        .firstOrNull()
        ?.let { text = it.primitiveValue() }
    }
    val (enabledQuestionnaireAnswerOptions, disabledQuestionnaireResponseAnswers) =
      answerOptionsEvaluator.evaluate(
        questionnaireItem,
        questionnaireResponseItem,
        questionnaireResponse,
        questionnaireItemParentMap
      )
    if (disabledQuestionnaireResponseAnswers.isNotEmpty()) {
      removeDisabledAnswers(
        questionnaireItem,
        questionnaireResponseItem,
        disabledQuestionnaireResponseAnswers
      )
    }

>>>>>>> 4c2da74e
    val items = buildList {
      // Add an item for the question itself
      add(
        QuestionnaireAdapterItem.Question(
          QuestionnaireViewItem(
            questionnaireItem,
            questionnaireResponseItem,
            validationResult = validationResult,
            answersChangedCallback = answersChangedCallback,
<<<<<<< HEAD
            resolveAnswerValueSet = { resolveAnswerValueSet(it) },
            resolveAnswerExpression = { resolveAnswerExpression(it) },
            resolveDynamicText = { item, responseItem, textElement ->
              resolveDynamicText(item, responseItem, textElement)
            },
=======
            enabledAnswerOptions = enabledQuestionnaireAnswerOptions,
>>>>>>> 4c2da74e
            draftAnswer = draftAnswerMap[questionnaireResponseItem],
            enabledDisplayItems =
              questionnaireItem.item.filter {
                it.isDisplayItem &&
                  EnablementEvaluator(questionnaireResponse).evaluate(it, questionnaireResponseItem)
              },
            questionViewTextConfiguration =
              QuestionTextConfiguration(
                showAsterisk = showAsterisk,
                showRequiredText = showRequiredText,
                showOptionalText = showOptionalText
              )
          )
        )
      )

      // Add nested questions after the parent item. We need to get the questionnaire items and
      // (possibly multiple sets of) matching questionnaire response items and generate the adapter
      // items. There are three different cases:
      // 1. Questions nested under a non-repeated group: Simply take the nested question items and
      // the nested question response items and "zip" them.
      // 2. Questions nested under a question: In this case, the nested questions are repeated for
      // each answer to the parent question. Therefore, we need to take the questions and lists of
      // questionnaire response items nested under each answer and generate multiple sets of adapter
      // items.
      // 3. Questions nested under a repeated group: In the in-memory questionnaire response in the
      // view model, we create dummy answers for each repeated group. As a result the processing of
      // this case is similar to the case of questions nested under a question.
      // For background, see https://build.fhir.org/questionnaireresponse.html#link.
      buildList {
          // Case 1
          add(questionnaireResponseItem.item)
          // Case 2 and 3
          addAll(questionnaireResponseItem.answer.map { it.item })
        }
        .forEach { nestedResponseItemList ->
          addAll(
            getQuestionnaireAdapterItems(
              // If nested display item is identified as instructions or flyover, then do not create
              // questionnaire state for it.
              questionnaireItemList = questionnaireItem.item.filterNot { it.isDisplayItem },
              questionnaireResponseItemList = nestedResponseItemList,
            )
          )
        }
    }
    currentPageItems = items
    return items
  }

  /**
   * If the item is not enabled, clear the answers that it may have from the previous enabled state.
   * This will also prevent any questionnaire item that depends on the answer of this questionnaire
   * item to be wrongly evaluated as well.
   */
  private fun cacheDisabledQuestionnaireItemAnswers(
    questionnaireResponseItem: QuestionnaireResponseItemComponent
  ) {
    if (questionnaireResponseItem.hasAnswer()) {
      responseItemToAnswersMapForDisabledQuestionnaireItem[questionnaireResponseItem] =
        questionnaireResponseItem.answer
      questionnaireResponseItem.answer = listOf()
    }
  }

  /**
   * If the questionnaire item was previously disabled, check the cache to restore previous answers.
   */
  private fun restoreFromDisabledQuestionnaireItemAnswersCache(
    questionnaireResponseItem: QuestionnaireResponseItemComponent
  ) {
    if (responseItemToAnswersMapForDisabledQuestionnaireItem.contains(questionnaireResponseItem)) {
      questionnaireResponseItem.answer =
        responseItemToAnswersMapForDisabledQuestionnaireItem.remove(questionnaireResponseItem)
    }
  }

  private fun getEnabledResponseItems(
    questionnaireItemList: List<QuestionnaireItemComponent>,
    questionnaireResponseItemList: List<QuestionnaireResponseItemComponent>,
  ): List<QuestionnaireResponseItemComponent> {
    val enablementEvaluator = EnablementEvaluator(questionnaireResponse)
    val responseItemKeys = questionnaireResponseItemList.map { it.linkId }
    return questionnaireItemList
      .asSequence()
      .filter { responseItemKeys.contains(it.linkId) }
      .zip(questionnaireResponseItemList.asSequence())
      .filter { (questionnaireItem, questionnaireResponseItem) ->
        enablementEvaluator.evaluate(
          questionnaireItem,
          questionnaireResponseItem,
        )
      }
      .map { (questionnaireItem, questionnaireResponseItem) ->
        questionnaireResponseItem.apply {
          if (text.isNullOrBlank()) {
            text = questionnaireItem.localizedTextSpanned?.toString()
          }
          // Nested group items
          item = getEnabledResponseItems(questionnaireItem.item, questionnaireResponseItem.item)
          // Nested question items
          answer.forEach { it.item = getEnabledResponseItems(questionnaireItem.item, it.item) }
        }
      }
      .toList()
  }

  /**
   * Gets a list of [QuestionnairePage]s for a paginated questionnaire, or `null` if the
   * questionnaire is not paginated.
   */
  private fun getQuestionnairePages(): List<QuestionnairePage>? =
    if (questionnaire.isPaginated) {
      questionnaire.item.zip(questionnaireResponse.item).mapIndexed {
        index,
        (questionnaireItem, questionnaireResponseItem),
        ->
        QuestionnairePage(
          index,
          EnablementEvaluator(questionnaireResponse)
            .evaluate(
              questionnaireItem,
              questionnaireResponseItem,
            ),
          questionnaireItem.isHidden
        )
      }
    } else {
      null
    }

  /**
   * Validates the current page items if any are [NotValidated], and then, invokes [block] if they
   * are all [Valid].
   */
  private fun validateCurrentPageItems(block: () -> Unit) {
    if (currentPageItems.filterIsInstance<QuestionnaireAdapterItem.Question>().any {
        it.item.validationResult is NotValidated
      }
    ) {
      // Force update validation results for all questions on the current page. This is needed
      // when the user has not answered any questions so no validation has been done.
      forceValidation = true
      // Results in a new questionnaire state being generated synchronously, i.e., the current
      // thread will be suspended until the new state is generated.
      modificationCount.update { it + 1 }
      forceValidation = false
    }

    if (currentPageItems.filterIsInstance<QuestionnaireAdapterItem.Question>().all {
        it.item.validationResult is Valid
      }
    ) {
      block()
    }
  }
}

typealias ItemToParentMap = MutableMap<QuestionnaireItemComponent, QuestionnaireItemComponent>

/** Questionnaire state for the Fragment to consume. */
internal data class QuestionnaireState(
  val items: List<QuestionnaireAdapterItem>,
  val displayMode: DisplayMode,
)

internal sealed class DisplayMode {
  class EditMode(val pagination: QuestionnairePagination) : DisplayMode()
  data class ReviewMode(val showEditButton: Boolean, val showSubmitButton: Boolean) : DisplayMode()

  // Sentinel displayMode that's used in setting the initial default QuestionnaireState
  object InitMode : DisplayMode()
}

/**
 * Pagination information of the questionnaire. This is used for the UI to render pagination
 * controls. Includes information for each page and the current page index.
 */
internal data class QuestionnairePagination(
  val isPaginated: Boolean = false,
  val pages: List<QuestionnairePage>,
  val currentPageIndex: Int,
  val showSubmitButton: Boolean = false,
  val showReviewButton: Boolean = false,
)

/** A single page in the questionnaire. This is used for the UI to render pagination controls. */
internal data class QuestionnairePage(
  val index: Int,
  val enabled: Boolean,
  val hidden: Boolean,
)

internal val QuestionnairePagination.hasPreviousPage: Boolean
  get() = pages.any { it.index < currentPageIndex && it.enabled }

internal val QuestionnairePagination.hasNextPage: Boolean
  get() = pages.any { it.index > currentPageIndex && it.enabled }<|MERGE_RESOLUTION|>--- conflicted
+++ resolved
@@ -67,11 +67,8 @@
 import kotlinx.coroutines.flow.onEach
 import kotlinx.coroutines.flow.stateIn
 import kotlinx.coroutines.flow.update
-<<<<<<< HEAD
+import kotlinx.coroutines.flow.withIndex
 import kotlinx.coroutines.launch
-=======
-import kotlinx.coroutines.flow.withIndex
->>>>>>> 4c2da74e
 import org.hl7.fhir.r4.model.Base
 import org.hl7.fhir.r4.model.Element
 import org.hl7.fhir.r4.model.Questionnaire
@@ -80,12 +77,9 @@
 import org.hl7.fhir.r4.model.QuestionnaireResponse.QuestionnaireResponseItemAnswerComponent
 import org.hl7.fhir.r4.model.QuestionnaireResponse.QuestionnaireResponseItemComponent
 import org.hl7.fhir.r4.model.Resource
-<<<<<<< HEAD
 import org.hl7.fhir.r4.model.ResourceType
 import org.hl7.fhir.r4.model.StringType
 import org.hl7.fhir.r4.model.ValueSet
-=======
->>>>>>> 4c2da74e
 import timber.log.Timber
 
 internal class QuestionnaireViewModel(application: Application, state: SavedStateHandle) :
@@ -496,11 +490,14 @@
       .onEach {
         if (it.index == 0) {
           detectExpressionCyclicDependency(questionnaire.item)
-          questionnaire.item.flattened().forEach { qItem ->
-            updateDependentQuestionnaireResponseItems(
-              qItem,
-              questionnaireResponse.allItems.find { qrItem -> qrItem.linkId == qItem.linkId }
-            )
+          viewModelScope.launch(Dispatchers.IO) {
+            questionnaire.item.flattened().forEach { qItem ->
+              updateDependentQuestionnaireResponseItems(
+                qItem,
+                questionnaireResponse.allItems.find { qrItem -> qrItem.linkId == qItem.linkId }
+              )
+            }
+            modificationCount.update { it + 1 }
           }
         }
       }
@@ -508,24 +505,7 @@
       .stateIn(
         viewModelScope,
         SharingStarted.Lazily,
-<<<<<<< HEAD
-        initialValue =
-          getQuestionnaireState()
-            .also { detectExpressionCyclicDependency(questionnaire.item) }
-            .also {
-              viewModelScope.launch(Dispatchers.IO) {
-                questionnaire.item.flattened().forEach { qItem ->
-                  updateDependentQuestionnaireResponseItems(
-                    qItem,
-                    questionnaireResponse.allItems.find { it.linkId == qItem.linkId }
-                  )
-                }
-                modificationCount.update { it + 1 }
-              }
-            }
-=======
         initialValue = QuestionnaireState(items = emptyList(), displayMode = DisplayMode.InitMode)
->>>>>>> 4c2da74e
       )
 
   private suspend fun updateDependentQuestionnaireResponseItems(
@@ -563,62 +543,7 @@
       }
   }
 
-<<<<<<< HEAD
-  internal suspend fun resolveAnswerValueSet(
-    uri: String,
-  ): List<Questionnaire.QuestionnaireItemAnswerOptionComponent> {
-    // If cache hit, return it
-    if (answerValueSetMap.contains(uri)) {
-      return answerValueSetMap[uri]!!
-    }
-
-    val options =
-      if (uri.startsWith("#")) {
-        questionnaire.contained
-          .firstOrNull { resource ->
-            resource.id.equals(uri) &&
-              resource.resourceType == ResourceType.ValueSet &&
-              (resource as ValueSet).hasExpansion()
-          }
-          ?.let { resource ->
-            val valueSet = resource as ValueSet
-            valueSet.expansion.contains
-              .filterNot { it.abstract || it.inactive }
-              .map { component ->
-                Questionnaire.QuestionnaireItemAnswerOptionComponent(
-                  Coding(component.system, component.code, component.display)
-                )
-              }
-          }
-      } else {
-        // Ask the client to provide the answers from an external expanded Valueset.
-        DataCapture.getConfiguration(getApplication())
-          .valueSetResolverExternal
-          ?.resolve(uri)
-          ?.map { coding -> Questionnaire.QuestionnaireItemAnswerOptionComponent(coding.copy()) }
-      }
-        ?: emptyList()
-    // save it so that we avoid have cache misses.
-    answerValueSetMap[uri] = options
-    return options
-  }
-
-  // TODO persist previous answers in case options are changing and new list does not have selected
-  // answer and FHIRPath in x-fhir-query
-  // https://build.fhir.org/ig/HL7/sdc/expressions.html#x-fhir-query-enhancements
-  internal suspend fun resolveAnswerExpression(
-    item: QuestionnaireItemComponent,
-  ): List<Questionnaire.QuestionnaireItemAnswerOptionComponent> {
-    // Check cache first for database queries
-    val answerExpression = item.answerExpression ?: return emptyList()
-
-    return loadAnswerExpressionOptions(item, answerExpression)
-  }
-
-  private suspend fun resolveCqfExpression(
-=======
   private fun resolveCqfExpression(
->>>>>>> 4c2da74e
     questionnaireItem: QuestionnaireItemComponent,
     questionnaireResponseItem: QuestionnaireResponseItemComponent,
     element: Element,
@@ -641,7 +566,6 @@
     )
   }
 
-<<<<<<< HEAD
   private suspend fun resolveDynamicText(
     questionnaireItem: QuestionnaireItemComponent,
     questionnaireResponseItem: QuestionnaireResponseItemComponent,
@@ -652,52 +576,6 @@
       ?.primitiveValue()
   }
 
-  private suspend fun loadAnswerExpressionOptions(
-    item: QuestionnaireItemComponent,
-    expression: Expression,
-  ): List<Questionnaire.QuestionnaireItemAnswerOptionComponent> {
-    var xFhirExpressionString = ""
-    val data =
-      if (expression.isXFhirQuery) {
-        checkNotNull(xFhirQueryResolver) {
-          "XFhirQueryResolver cannot be null. Please provide the XFhirQueryResolver via DataCaptureConfig."
-        }
-
-        val copyVariableMap =
-          mutableMapOf<String, Base?>().apply { putAll(questionnaireVariableMap) }
-        ExpressionEvaluator.extractDependentVariables(
-          expression,
-          questionnaire,
-          questionnaireResponse,
-          questionnaireItemParentMap,
-          item,
-          copyVariableMap,
-          questionnaireLaunchContextMap,
-          xFhirQueryResolver
-        )
-
-        xFhirExpressionString =
-          ExpressionEvaluator.createXFhirQueryFromExpression(
-            expression,
-            questionnaireLaunchContextMap,
-            copyVariableMap
-          )
-
-        if (answerExpressionMap.contains(xFhirExpressionString)) {
-          return answerExpressionMap[xFhirExpressionString]!!
-        }
-        xFhirQueryResolver!!.resolve(xFhirExpressionString)
-      } else if (expression.isFhirPath) {
-        fhirPathEngine.evaluate(questionnaireResponse, expression.expression)
-      } else {
-        throw UnsupportedOperationException(
-          "${expression.language} not supported for answer-expression yet"
-        )
-      }
-    val options = item.extractAnswerOptions(data)
-    if (expression.isXFhirQuery) answerExpressionMap[xFhirExpressionString] = options
-    return options
-=======
   private fun removeDisabledAnswers(
     questionnaireItem: QuestionnaireItemComponent,
     questionnaireResponseItem: QuestionnaireResponseItemComponent,
@@ -708,7 +586,6 @@
         disabledAnswers.any { ans.value.equalsDeep(it.value) }
       }
     answersChangedCallback(questionnaireItem, questionnaireResponseItem, validAnswers, null)
->>>>>>> 4c2da74e
   }
 
   /**
@@ -829,8 +706,6 @@
         NotValidated
       }
 
-<<<<<<< HEAD
-=======
     // Set question text dynamically from CQL expression
     questionnaireResponseItem.apply {
       resolveCqfExpression(questionnaireItem, this, questionnaireItem.textElement)
@@ -852,7 +727,6 @@
       )
     }
 
->>>>>>> 4c2da74e
     val items = buildList {
       // Add an item for the question itself
       add(
@@ -862,15 +736,10 @@
             questionnaireResponseItem,
             validationResult = validationResult,
             answersChangedCallback = answersChangedCallback,
-<<<<<<< HEAD
-            resolveAnswerValueSet = { resolveAnswerValueSet(it) },
-            resolveAnswerExpression = { resolveAnswerExpression(it) },
+            enabledAnswerOptions = enabledQuestionnaireAnswerOptions,
             resolveDynamicText = { item, responseItem, textElement ->
               resolveDynamicText(item, responseItem, textElement)
             },
-=======
-            enabledAnswerOptions = enabledQuestionnaireAnswerOptions,
->>>>>>> 4c2da74e
             draftAnswer = draftAnswerMap[questionnaireResponseItem],
             enabledDisplayItems =
               questionnaireItem.item.filter {
