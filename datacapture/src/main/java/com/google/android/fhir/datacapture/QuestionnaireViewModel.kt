--- conflicted
+++ resolved
@@ -122,7 +122,6 @@
     }
   }
 
-<<<<<<< HEAD
   /** Map from link IDs to questionnaire response items. */
   private val linkIdToQuestionnaireResponseItemMap =
     createLinkIdToQuestionnaireResponseItemMap(questionnaireResponse.item)
@@ -139,7 +138,7 @@
 
   /** Map from variables to DependentOfs */
   private var variablesToDependentsMap: MutableMap<String, List<String>?> = mutableMapOf()
-=======
+
   /**
    * The pre-order traversal trace of the items in the [QuestionnaireResponse]. This essentially
    * represents the order in which all items are displayed in the UI.
@@ -189,7 +188,6 @@
       buildParentList(item)
     }
   }
->>>>>>> b6684a43
 
   /** Tracks modifications in order to update the UI. */
   private val modificationCount = MutableStateFlow(0)
