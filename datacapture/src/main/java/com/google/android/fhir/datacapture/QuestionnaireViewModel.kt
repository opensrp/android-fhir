/*
 * Copyright 2022 Google LLC
 *
 * Licensed under the Apache License, Version 2.0 (the "License");
 * you may not use this file except in compliance with the License.
 * You may obtain a copy of the License at
 *
 *       http://www.apache.org/licenses/LICENSE-2.0
 *
 * Unless required by applicable law or agreed to in writing, software
 * distributed under the License is distributed on an "AS IS" BASIS,
 * WITHOUT WARRANTIES OR CONDITIONS OF ANY KIND, either express or implied.
 * See the License for the specific language governing permissions and
 * limitations under the License.
 */

package com.google.android.fhir.datacapture

import android.app.Application
import android.net.Uri
import androidx.lifecycle.AndroidViewModel
import androidx.lifecycle.SavedStateHandle
import androidx.lifecycle.viewModelScope
import ca.uhn.fhir.context.FhirContext
import ca.uhn.fhir.context.FhirVersionEnum
import ca.uhn.fhir.parser.IParser
import com.google.android.fhir.datacapture.enablement.EnablementEvaluator
import com.google.android.fhir.datacapture.validation.QuestionnaireResponseItemValidator
import com.google.android.fhir.datacapture.validation.QuestionnaireResponseValidator.checkQuestionnaireResponse
import com.google.android.fhir.datacapture.validation.ValidationResult
import com.google.android.fhir.datacapture.views.QuestionnaireItemViewItem
import kotlinx.coroutines.flow.Flow
import kotlinx.coroutines.flow.MutableStateFlow
import kotlinx.coroutines.flow.SharingStarted
import kotlinx.coroutines.flow.combine
import kotlinx.coroutines.flow.stateIn
import kotlinx.coroutines.flow.update
import org.hl7.fhir.exceptions.FHIRException
import org.hl7.fhir.instance.model.api.IBaseDatatype
import org.hl7.fhir.r4.hapi.ctx.HapiWorkerContext
import org.hl7.fhir.r4.model.Base
import org.hl7.fhir.r4.model.CodeableConcept
import org.hl7.fhir.r4.model.Coding
import org.hl7.fhir.r4.model.Expression
import org.hl7.fhir.r4.model.Questionnaire
import org.hl7.fhir.r4.model.QuestionnaireResponse
import org.hl7.fhir.r4.model.ResourceType
import org.hl7.fhir.r4.model.Type
import org.hl7.fhir.r4.model.ValueSet
import org.hl7.fhir.r4.utils.FHIRPathEngine
import timber.log.Timber

internal class QuestionnaireViewModel(application: Application, state: SavedStateHandle) :
  AndroidViewModel(application) {

  private val parser: IParser by lazy { FhirContext.forCached(FhirVersionEnum.R4).newJsonParser() }

  /** The current questionnaire as questions are being answered. */
  internal val questionnaire: Questionnaire

  init {
    questionnaire =
      when {
        state.contains(QuestionnaireFragment.EXTRA_QUESTIONNAIRE_JSON_URI) -> {
          if (state.contains(QuestionnaireFragment.EXTRA_QUESTIONNAIRE_JSON_STRING)) {
            Timber.w(
              "Both EXTRA_QUESTIONNAIRE_JSON_URI & EXTRA_QUESTIONNAIRE_JSON_STRING are provided. " +
                "EXTRA_QUESTIONNAIRE_JSON_URI takes precedence."
            )
          }
          val uri: Uri = state[QuestionnaireFragment.EXTRA_QUESTIONNAIRE_JSON_URI]!!
          parser.parseResource(application.contentResolver.openInputStream(uri)) as Questionnaire
        }
        state.contains(QuestionnaireFragment.EXTRA_QUESTIONNAIRE_JSON_STRING) -> {
          val questionnaireJson: String =
            state[QuestionnaireFragment.EXTRA_QUESTIONNAIRE_JSON_STRING]!!
          parser.parseResource(questionnaireJson) as Questionnaire
        }
        else ->
          error(
            "Neither EXTRA_QUESTIONNAIRE_JSON_URI nor EXTRA_QUESTIONNAIRE_JSON_STRING is supplied."
          )
      }
  }

  /** The current questionnaire response as questions are being answered. */
  private val questionnaireResponse: QuestionnaireResponse

  /**
   * Contains [QuestionnaireResponse.QuestionnaireResponseItemComponent]s that have been modified by
   * the user. [QuestionnaireResponse.QuestionnaireResponseItemComponent]s that have not been
   * modified by the user will not be validated. This is to avoid spamming the user with a sea of
   * validation errors when the questionnaire is loaded initially.
   */
  private val modifiedQuestionnaireResponseItemSet =
    mutableSetOf<QuestionnaireResponse.QuestionnaireResponseItemComponent>()

  init {
    when {
      state.contains(QuestionnaireFragment.EXTRA_QUESTIONNAIRE_RESPONSE_JSON_URI) -> {
        if (state.contains(QuestionnaireFragment.EXTRA_QUESTIONNAIRE_RESPONSE_JSON_STRING)) {
          Timber.w(
            "Both EXTRA_QUESTIONNAIRE_RESPONSE_JSON_URI & EXTRA_QUESTIONNAIRE_RESPONSE_JSON_STRING are provided. " +
              "EXTRA_QUESTIONNAIRE_RESPONSE_JSON_URI takes precedence."
          )
        }
        val uri: Uri = state[QuestionnaireFragment.EXTRA_QUESTIONNAIRE_RESPONSE_JSON_URI]!!
        questionnaireResponse =
          parser.parseResource(application.contentResolver.openInputStream(uri)) as
            QuestionnaireResponse
        checkQuestionnaireResponse(questionnaire, questionnaireResponse)
      }
      state.contains(QuestionnaireFragment.EXTRA_QUESTIONNAIRE_RESPONSE_JSON_STRING) -> {
        val questionnaireResponseJson: String =
          state[QuestionnaireFragment.EXTRA_QUESTIONNAIRE_RESPONSE_JSON_STRING]!!
        questionnaireResponse =
          parser.parseResource(questionnaireResponseJson) as QuestionnaireResponse
        checkQuestionnaireResponse(questionnaire, questionnaireResponse)
      }
      else -> {
        questionnaireResponse =
          QuestionnaireResponse().apply {
            questionnaire = this@QuestionnaireViewModel.questionnaire.url
          }
        // Retain the hierarchy and order of items within the questionnaire as specified in the
        // standard. See https://www.hl7.org/fhir/questionnaireresponse.html#notes.
        questionnaire.item.forEach {
          questionnaireResponse.addItem(it.createQuestionnaireResponseItem())
        }
      }
    }
  }

<<<<<<< HEAD
  /** Map from link IDs to questionnaire response items. */
  private val linkIdToQuestionnaireResponseItemMap =
    createLinkIdToQuestionnaireResponseItemMap(questionnaireResponse.item)

  /** Map from linkIDs to questionnaire items path */
  private val linkIdToQuestionnaireItemPathMap =
    createLinkIdToQuestionnaireItemPathMap(questionnaire.item)

  /** Map from questionnaire items path to Variables */
  internal val pathToVariableMap = createPathToVariableMap(questionnaire.item, questionnaire)

  /** Map from link IDs to questionnaire items. */
  private val linkIdToQuestionnaireItemMap = createLinkIdToQuestionnaireItemMap(questionnaire.item)

  /** Map from variables to DependentOfs */
  private var variablesToDependentsMap: MutableMap<String, List<String>?> = mutableMapOf()

=======
>>>>>>> c26f86cc
  /** Tracks modifications in order to update the UI. */
  private val modificationCount = MutableStateFlow(0)

  private val fhirPathEngine: FHIRPathEngine =
    with(FhirContext.forCached(FhirVersionEnum.R4)) {
      FHIRPathEngine(HapiWorkerContext(this, this.validationSupport)).apply {
        hostServices = FHIRPathEngineHostServices
      }
    }

  /**
   * Callback function to update the view model after the answer(s) to a question have been changed.
   * This is passed to the [QuestionnaireItemViewItem] in its constructor so that it can invoke this
   * callback function after the UI widget has updated the answer(s).
   *
   * This function updates the [QuestionnaireResponse] held in memory using the answer(s) provided
   * by the UI. Subsequently it should also trigger the recalculation of any relevant expressions,
   * enablement states, and validation results throughout the questionnaire.
   *
   * This callback function has 3 params:
   * - the reference to the [Questionnaire.QuestionnaireItemComponent] in the [Questionnaire]
   * - the reference to the [QuestionnaireResponse.QuestionnaireResponseItemComponent] in the
   * [QuestionnaireResponse]
   * - a [List] of [QuestionnaireResponse.QuestionnaireResponseItemAnswerComponent] which are the
   * new answers to the question.
   */
<<<<<<< HEAD
  private val questionnaireResponseItemChangedCallback: (String) -> Unit = { linkId ->
    linkIdToQuestionnaireItemMap[linkId]?.let { questionnaireItem ->
      if (questionnaireItem.hasNestedItemsWithinAnswers) {
        linkIdToQuestionnaireResponseItemMap[linkId]?.let { questionnaireResponseItem ->
          questionnaireResponseItem.addNestedItemsToAnswer(questionnaireItem)
          questionnaireResponseItem.answer.singleOrNull()?.item?.forEach {
            nestedQuestionnaireResponseItem ->
            linkIdToQuestionnaireResponseItemMap[nestedQuestionnaireResponseItem.linkId] =
              nestedQuestionnaireResponseItem
          }
        }
      }

      updateDependentVariables(linkId, true)
=======
  private val answersChangedCallback:
    (
      Questionnaire.QuestionnaireItemComponent,
      QuestionnaireResponse.QuestionnaireResponseItemComponent,
      List<QuestionnaireResponse.QuestionnaireResponseItemAnswerComponent>) -> Unit =
      { questionnaireItem, questionnaireResponseItem, answers ->
    questionnaireResponseItem.answer = answers.toList()
    if (questionnaireItem.hasNestedItemsWithinAnswers) {
      questionnaireResponseItem.addNestedItemsToAnswer(questionnaireItem)
>>>>>>> c26f86cc
    }

    modifiedQuestionnaireResponseItemSet.add(questionnaireResponseItem)
    modificationCount.update { it + 1 }
  }

  /**
   * * Function to update dependent variable based on predicate, predicate could be linkId or
   * variable name
   */
  private fun updateDependentVariables(
    predicate: String,
    isLinkId: Boolean = false,
    variablePath: String? = null
  ) {
    variablesToDependentsMap
      .filterValues { it -> !it?.find { it == predicate }.isNullOrEmpty() }
      .keys
      .filter {
        if (!isLinkId) {
          isDescendant(variablePath!!, it.substringBeforeLast("."))
        } else {
          true
        }
      }
      .forEach { key ->
        val path = key.substringBeforeLast(".")
        val variableId = key.substringAfterLast(".")
        pathToVariableMap[path]?.find { it.expression.name == variableId }.also { variable ->
          calculateVariable(
            variable?.expression!!,
            path,
            linkIdToQuestionnaireResponseItemMap[variable.questionnaireItemLinkId]
          )
          updateDependentVariables(variableId, false, path)
        }
      }
  }

  /**
   * Function to calculate Variables based on variable extensions added at root and item level in
   * the Questionnaire
   */
  private fun calculateVariables() {
    questionnaire.variableExpressions.forEach { variableExpression ->
      val path = ROOT_VARIABLES
      calculateVariable(variableExpression, path)
    }

    // Filter out questionnaire items having Variable extension and calculate Items variables
    linkIdToQuestionnaireItemMap.values
      .filter { !it.variableExpressions.isNullOrEmpty() }
      .forEach { questionnaireItem ->
        linkIdToQuestionnaireResponseItemMap[questionnaireItem.linkId]?.let {
          questionnaireResponseItem ->
          questionnaireItem.variableExpressions.forEach { variableExpression ->
            val path = linkIdToQuestionnaireItemPathMap[questionnaireResponseItem.linkId]
            path?.let { calculateVariable(variableExpression, it, questionnaireResponseItem) }
          }
        }
      }
  }
  /** Function to calculate Variable with provided expression, path and questionnaireResponseItem */
  private fun calculateVariable(
    expression: Expression,
    path: String,
    questionnaireResponseItem: QuestionnaireResponse.QuestionnaireResponseItemComponent? = null
  ) {
    val evaluatedValue = evaluateVariables(fhirPathEngine, expression, questionnaireResponseItem)
    pathToVariableMap[path]?.let { updateVariable(it, expression, evaluatedValue) }
  }

  /**
   * A function to update the value of a variable If the variable with same id doesn't exists, add
   * the new variable If the variable with the same id already exists, update the value of variable
   */
  private fun updateVariable(
    variables: List<Variable>,
    expression: Expression,
    evaluatedValue: Any?
  ) {
    variables.find { it.expression.name == expression.name }.also { variable ->
      if (evaluatedValue != null) variable?.value = evaluatedValue as Type
      else variable?.value = evaluatedValue
    }
  }

  /** A function to evaluate variable expression using FHIRPathEngine */
  private fun evaluateVariables(
    fhirPathEngine: FHIRPathEngine,
    expression: Expression,
    questionnaireResponseItem: QuestionnaireResponse.QuestionnaireResponseItemComponent? = null
  ) =
    try {
      require(expression.hasLanguage() && expression.language == "text/fhirpath") {
        "Unsupported expression language, language should be text/fhirpath"
      }

      fhirPathEngine
        .evaluate(
          findVariables(expression, questionnaireResponseItem),
          questionnaireResponse,
          null,
          null,
          expression.expression
        )
        .firstOrNull()
    } catch (exception: FHIRException) {
      Timber.w("Could not evaluate expression with FHIRPathEngine", exception)
      null
    }

  /**
   * A function to find the values of variables if they already exist in the respective scope. For
   * root level variables, find only root level variables. For item level variables, find at root
   * level, all the ancestors of current item and current item itself
   */
  private fun findVariables(
    expression: Expression,
    questionnaireResponseItem: QuestionnaireResponse.QuestionnaireResponseItemComponent? = null
  ): Map<String, Any> {
    val map = mutableMapOf<String, Base>()

    // check root level variables
    if (pathToVariableMap.containsKey(ROOT_VARIABLES)) {
      val rootVariables = pathToVariableMap[ROOT_VARIABLES]
      rootVariables?.forEach {
        if (it.expression.name != expression.name) {
          it.value?.let { value -> map[it.expression.name] = value as Type }
        }
      }
    }

    questionnaireResponseItem?.let {
      // check variables in ancestors including item itself
      var path = linkIdToQuestionnaireItemPathMap[questionnaireResponseItem.linkId]
      for ((key, _) in pathToVariableMap) {
        if (path?.contains(key) == true) {
          val variables = pathToVariableMap[key]
          variables?.forEach {
            if (it.expression.name != expression.name) {
              it.value?.let { value -> map[it.expression.name] = value as Type }
            }
          }
        }
      }
    }

    return map
  }

  internal val pageFlow = MutableStateFlow(questionnaire.getInitialPagination())

  private val answerValueSetMap =
    mutableMapOf<String, List<Questionnaire.QuestionnaireItemAnswerOptionComponent>>()

  /**
   * Returns current [QuestionnaireResponse] captured by the UI which includes answers of enabled
   * questions.
   */
  fun getQuestionnaireResponse(): QuestionnaireResponse {
    return questionnaireResponse.copy().apply {
      item = getEnabledResponseItems(this@QuestionnaireViewModel.questionnaire.item, item)
    }
  }

  internal fun goToPreviousPage() {
    pageFlow.value = pageFlow.value!!.previousPage()
  }

  internal fun goToNextPage() {
    pageFlow.value = pageFlow.value!!.nextPage()
  }

  /** [QuestionnaireState] to be displayed in the UI. */
  internal val questionnaireStateFlow: Flow<QuestionnaireState> =
    modificationCount
      .combine(pageFlow) { _, pagination ->
        getQuestionnaireState(
          questionnaireItemList = questionnaire.item,
          questionnaireResponseItemList = questionnaireResponse.item,
          pagination = pagination,
          modificationCount = modificationCount.value
        )
      }
      .stateIn(
        viewModelScope,
        SharingStarted.Lazily,
        initialValue =
          getQuestionnaireState(
            questionnaireItemList = questionnaire.item,
            questionnaireResponseItemList = questionnaireResponse.item,
            pagination = questionnaire.getInitialPagination(),
            modificationCount = 0
          )
      )
      .also {
        findDependents()
        calculateVariables()
      }

  /**
   * * Function to find dependents of a variable, For example: variable X having expression = "%Y +
   * %Z", so Y and Z are the variables on which the variable X would depend on
   */
  private fun findDependents() {
    for ((key, value) in pathToVariableMap) {
      value?.forEach { variable ->
        // parse the expression, find the variables and linkIds on which this variable depends on
        variablesToDependentsMap["$key.${variable.expression.name}"] =
          findDependentOf(variable.expression.expression)
      }
    }
  }

  /** Function to find DependentOfs based on linkId and variable names in the given expresion */
  private fun findDependentOf(expression: String) =
    buildList {
      val variableRegex = Regex("[%]([A-Za-z0-9\\-]{1,64})")
      val variableMatches = variableRegex.findAll(expression)

      addAll(
        variableMatches.map { it.groupValues[1] }.toList().filterNot {
          it == "resource" || it == "rootResource"
        }
      )

      val linkIdRegex = Regex("[l][i][n][k][I][d]\\s*[=]\\s*[']([\\r\\n\\t\\S]+)[']")
      val linkIdMatches = linkIdRegex.findAll(expression)

      addAll(linkIdMatches.map { it.groupValues[1] }.toList())
    }
      .takeIf { it.isNotEmpty() }

  private fun isDescendant(parentPath: String, childPath: String): Boolean {
    val pattern = "\\b${parentPath}\\b".toRegex()
    return if (parentPath == ROOT_VARIABLES) true else pattern.containsMatchIn(childPath)
  }

  @PublishedApi
  internal suspend fun resolveAnswerValueSet(
    uri: String
  ): List<Questionnaire.QuestionnaireItemAnswerOptionComponent> {
    // If cache hit, return it
    if (answerValueSetMap.contains(uri)) {
      return answerValueSetMap[uri]!!
    }

    val options =
      if (uri.startsWith("#")) {
        questionnaire.contained
          .firstOrNull { resource ->
            resource.id.equals(uri) &&
              resource.resourceType == ResourceType.ValueSet &&
              (resource as ValueSet).hasExpansion()
          }
          ?.let { resource ->
            val valueSet = resource as ValueSet
            valueSet.expansion.contains.filterNot { it.abstract || it.inactive }.map { component ->
              Questionnaire.QuestionnaireItemAnswerOptionComponent(
                Coding(component.system, component.code, component.display)
              )
            }
          }
      } else {
        // Ask the client to provide the answers from an external expanded Valueset.
        DataCapture.getConfiguration(getApplication())
          .valueSetResolverExternal
          ?.resolve(uri)
          ?.map { coding -> Questionnaire.QuestionnaireItemAnswerOptionComponent(coding.copy()) }
      }
        ?: emptyList()
    // save it so that we avoid have cache misses.
    answerValueSetMap[uri] = options
    return options
  }

<<<<<<< HEAD
  private fun createLinkIdToQuestionnaireResponseItemMap(
    questionnaireResponseItemList: List<QuestionnaireResponse.QuestionnaireResponseItemComponent>
  ): MutableMap<String, QuestionnaireResponse.QuestionnaireResponseItemComponent> {
    val linkIdToQuestionnaireResponseItemMap =
      questionnaireResponseItemList.map { it.linkId to it }.toMap().toMutableMap()
    for (item in questionnaireResponseItemList) {
      linkIdToQuestionnaireResponseItemMap.putAll(
        createLinkIdToQuestionnaireResponseItemMap(item.item)
      )
      item.answer.forEach {
        linkIdToQuestionnaireResponseItemMap.putAll(
          createLinkIdToQuestionnaireResponseItemMap(it.item)
        )
      }
    }
    return linkIdToQuestionnaireResponseItemMap
  }

  /** Function to create a map from linkId to questionnaireItem path */
  private fun createLinkIdToQuestionnaireItemPathMap(
    questionnaireItemList: List<Questionnaire.QuestionnaireItemComponent>,
    pathPrefix: String = ""
  ): MutableMap<String, String> {

    val linkIdToQuestionnaireItemPathMap =
      questionnaireItemList
        .associate { it.linkId to if (pathPrefix == "") it.linkId else "$pathPrefix.${it.linkId}" }
        .toMutableMap()

    for (item in questionnaireItemList) {
      linkIdToQuestionnaireItemPathMap.putAll(
        createLinkIdToQuestionnaireItemPathMap(
          item.item,
          if (pathPrefix == "") item.linkId else "$pathPrefix.${item.linkId}"
        )
      )
    }
    return linkIdToQuestionnaireItemPathMap
  }

  /** * Function to create a map from questionnaireItem path to variables */
  private fun createPathToVariableMap(
    questionnaireItemList: List<Questionnaire.QuestionnaireItemComponent>,
    questionnaire: Questionnaire? = null
  ): java.util.LinkedHashMap<String, List<Variable>?> {

    val pathToVariableMap =
      questionnaireItemList.associate { questionnaireItem ->
        linkIdToQuestionnaireItemPathMap[questionnaireItem.linkId]!! to
          buildList {
            questionnaireItem.variableExpressions.forEach { variableExpression ->
              add(Variable(variableExpression, null, questionnaireItem.linkId))
            }
          }
            .takeIf { it.isNotEmpty() }
      } as
        LinkedHashMap

    questionnaire?.let { questionnaire ->
      val rootVariables =
        buildList {
          questionnaire.variableExpressions.forEach { variableExpression ->
            add(Variable(variableExpression, null, null))
          }
        }
          .takeIf { it.isNotEmpty() }
      rootVariables?.let { pathToVariableMap.put(ROOT_VARIABLES, it) }
    }

    for (item in questionnaireItemList) {
      pathToVariableMap.putAll(createPathToVariableMap(item.item))
    }
    return pathToVariableMap
  }

  private fun createLinkIdToQuestionnaireItemMap(
    questionnaireItemList: List<Questionnaire.QuestionnaireItemComponent>
  ): Map<String, Questionnaire.QuestionnaireItemComponent> {
    val linkIdToQuestionnaireItemMap =
      questionnaireItemList.map { it.linkId to it }.toMap().toMutableMap()
    for (item in questionnaireItemList) {
      linkIdToQuestionnaireItemMap.putAll(createLinkIdToQuestionnaireItemMap(item.item))
    }
    return linkIdToQuestionnaireItemMap
  }

=======
>>>>>>> c26f86cc
  /**
   * Traverses through the list of questionnaire items, the list of questionnaire response items and
   * the list of items in the questionnaire response answer list and populates
   * [questionnaireStateFlow] with matching pairs of questionnaire item and questionnaire response
   * item.
   *
   * The traverse is carried out in the two lists in tandem. The two lists should be structurally
   * identical.
   */
  private fun getQuestionnaireState(
    questionnaireItemList: List<Questionnaire.QuestionnaireItemComponent>,
    questionnaireResponseItemList: List<QuestionnaireResponse.QuestionnaireResponseItemComponent>,
    pagination: QuestionnairePagination?,
    modificationCount: Int,
  ): QuestionnaireState {
    var responseIndex = 0
    val items: List<QuestionnaireItemViewItem> =
      questionnaireItemList
        .asSequence()
        .flatMapIndexed { index, questionnaireItem ->
          var questionnaireResponseItem = questionnaireItem.createQuestionnaireResponseItem()

          // If there is an enabled questionnaire response available then we use that. Or else we
          // just use an empty questionnaireResponse Item
          if (responseIndex < questionnaireResponseItemList.size &&
              questionnaireItem.linkId == questionnaireResponseItem.linkId
          ) {
            questionnaireResponseItem = questionnaireResponseItemList[responseIndex]
            responseIndex += 1
          }
          // if the questionnaire is paginated and we're currently working through the paginated
          // groups, make sure that only the current page gets set
          if (pagination != null && pagination.currentPageIndex != index) {
            return@flatMapIndexed emptyList()
          }

          val enabled =
            EnablementEvaluator.evaluate(questionnaireItem, questionnaireResponse) { linkId ->
              getQuestionnaireResponseItem(linkId)
            }

          if (!enabled || questionnaireItem.isHidden) {
            return@flatMapIndexed emptyList()
          }

          val validationResult =
            if (modifiedQuestionnaireResponseItemSet.contains(questionnaireResponseItem)) {
              QuestionnaireResponseItemValidator.validate(
                questionnaireItem,
                questionnaireResponseItem.answer,
                this@QuestionnaireViewModel.getApplication()
              )
            } else {
              ValidationResult(true, listOf())
            }

          listOf(
            QuestionnaireItemViewItem(
              questionnaireItem,
              questionnaireResponseItem,
              validationResult = validationResult,
              answersChangedCallback = answersChangedCallback,
              resolveAnswerValueSet = { resolveAnswerValueSet(it) },
            )
          ) +
            getQuestionnaireState(
                // Nested display item is subtitle text for parent questionnaire item if data type
                // is not group.
                // If nested display item is identified as subtitle text, then do not create
                // questionnaire state for it.
                questionnaireItemList =
                  when (questionnaireItem.type) {
                    Questionnaire.QuestionnaireItemType.GROUP -> questionnaireItem.item
                    else ->
                      questionnaireItem.item.filterNot {
                        it.type == Questionnaire.QuestionnaireItemType.DISPLAY
                      }
                  },
                questionnaireResponseItemList =
                  if (questionnaireResponseItem.answer.isEmpty()) {
                    questionnaireResponseItem.item
                  } else {
                    questionnaireResponseItem.answer.first().item
                  },
                // we're now dealing with nested items, so pagination is no longer a concern
                pagination = null,
                modificationCount = modificationCount,
              )
              .items
        }
        .toList()
    return QuestionnaireState(
      items = items,
      pagination = pagination,
      modificationCount = modificationCount
    )
  }

  private fun getEnabledResponseItems(
    questionnaireItemList: List<Questionnaire.QuestionnaireItemComponent>,
    questionnaireResponseItemList: List<QuestionnaireResponse.QuestionnaireResponseItemComponent>,
  ): List<QuestionnaireResponse.QuestionnaireResponseItemComponent> {
    return questionnaireItemList
      .asSequence()
      .zip(questionnaireResponseItemList.asSequence())
      .filter { (questionnaireItem, _) ->
        EnablementEvaluator.evaluate(questionnaireItem, questionnaireResponse) { linkId ->
          getQuestionnaireResponseItem(linkId) ?: return@evaluate null
        }
      }
      .map { (questionnaireItem, questionnaireResponseItem) ->
        // Nested group items
        questionnaireResponseItem.item =
          getEnabledResponseItems(questionnaireItem.item, questionnaireResponseItem.item)
        // Nested question items
        questionnaireResponseItem.answer.forEach {
          it.item = getEnabledResponseItems(questionnaireItem.item, it.item)
        }
        questionnaireResponseItem
      }
      .toList()
  }

  /**
   * Checks if this questionnaire uses pagination via the "page" extension.
   *
   * If any one group has a "page" extension, it is assumed that the whole questionnaire is a
   * well-formed, paginated questionnaire (eg, each top-level group should be its own page).
   *
   * If this questionnaire uses pagination, returns the [QuestionnairePagination] that you would see
   * when first opening this questionnaire. Otherwise, returns `null`.
   */
  private fun Questionnaire.getInitialPagination(): QuestionnairePagination? {
    val usesPagination =
      item.any { item ->
        item.extension.any { extension ->
          (extension.value as? CodeableConcept)?.coding?.any { coding -> coding.code == "page" } ==
            true
        }
      }
    return if (usesPagination) {
      QuestionnairePagination(
        currentPageIndex = 0,
        lastPageIndex = item.size - 1,
      )
    } else {
      null
    }
  }

  /**
   * Returns a [QuestionnaireResponse.QuestionnaireResponseItemComponent] with the given `linkId`.
   */
  private fun getQuestionnaireResponseItem(
    linkId: String
  ): QuestionnaireResponse.QuestionnaireResponseItemComponent? {
    return questionnaireResponse
      .item
      .map { it.getQuestionnaireResponseItemComponent(linkId) }
      .firstOrNull()
  }

  /** Returns the current item or any descendant with the given `linkId`. */
  private fun QuestionnaireResponse.QuestionnaireResponseItemComponent.getQuestionnaireResponseItemComponent(
    linkId: String
  ): QuestionnaireResponse.QuestionnaireResponseItemComponent? {
    if (this.linkId == linkId) {
      return this
    }

    val child = item.firstOrNull { it.linkId == linkId }
    if (child != null) {
      return child
    }

    return null
  }
}

/** Questionnaire state for the Fragment to consume. */
internal data class QuestionnaireState(
  /** The items that should be currently-rendered into the Fragment. */
  val items: List<QuestionnaireItemViewItem>,
  /** The pagination state of the questionnaire. If `null`, the questionnaire is not paginated. */
  val pagination: QuestionnairePagination?,
  /** Tracks modifications in order to update the UI. */
  val modificationCount: Int,
)

internal data class QuestionnairePagination(
  val currentPageIndex: Int,
  val lastPageIndex: Int,
)

internal val QuestionnairePagination.hasPreviousPage: Boolean
  get() = currentPageIndex > 0
internal val QuestionnairePagination.hasNextPage: Boolean
  get() = currentPageIndex < lastPageIndex

internal fun QuestionnairePagination.previousPage(): QuestionnairePagination {
  check(hasPreviousPage) { "Can't call previousPage() if hasPreviousPage is false ($this)" }
  return copy(currentPageIndex = currentPageIndex - 1)
}

internal fun QuestionnairePagination.nextPage(): QuestionnairePagination {
  check(hasNextPage) { "Can't call nextPage() if hasNextPage is false ($this)" }
  return copy(currentPageIndex = currentPageIndex + 1)
}

/** A class for Variables defined at root and item level in the Questionnaire */
data class Variable(
  val expression: Expression,
  var value: IBaseDatatype? = null,
  val questionnaireItemLinkId: String? = null
)

internal const val ROOT_VARIABLES = "/"<|MERGE_RESOLUTION|>--- conflicted
+++ resolved
@@ -131,7 +131,7 @@
     }
   }
 
-<<<<<<< HEAD
+
   /** Map from link IDs to questionnaire response items. */
   private val linkIdToQuestionnaireResponseItemMap =
     createLinkIdToQuestionnaireResponseItemMap(questionnaireResponse.item)
@@ -149,8 +149,6 @@
   /** Map from variables to DependentOfs */
   private var variablesToDependentsMap: MutableMap<String, List<String>?> = mutableMapOf()
 
-=======
->>>>>>> c26f86cc
   /** Tracks modifications in order to update the UI. */
   private val modificationCount = MutableStateFlow(0)
 
@@ -177,22 +175,7 @@
    * - a [List] of [QuestionnaireResponse.QuestionnaireResponseItemAnswerComponent] which are the
    * new answers to the question.
    */
-<<<<<<< HEAD
-  private val questionnaireResponseItemChangedCallback: (String) -> Unit = { linkId ->
-    linkIdToQuestionnaireItemMap[linkId]?.let { questionnaireItem ->
-      if (questionnaireItem.hasNestedItemsWithinAnswers) {
-        linkIdToQuestionnaireResponseItemMap[linkId]?.let { questionnaireResponseItem ->
-          questionnaireResponseItem.addNestedItemsToAnswer(questionnaireItem)
-          questionnaireResponseItem.answer.singleOrNull()?.item?.forEach {
-            nestedQuestionnaireResponseItem ->
-            linkIdToQuestionnaireResponseItemMap[nestedQuestionnaireResponseItem.linkId] =
-              nestedQuestionnaireResponseItem
-          }
-        }
-      }
-
-      updateDependentVariables(linkId, true)
-=======
+
   private val answersChangedCallback:
     (
       Questionnaire.QuestionnaireItemComponent,
@@ -202,7 +185,6 @@
     questionnaireResponseItem.answer = answers.toList()
     if (questionnaireItem.hasNestedItemsWithinAnswers) {
       questionnaireResponseItem.addNestedItemsToAnswer(questionnaireItem)
->>>>>>> c26f86cc
     }
 
     modifiedQuestionnaireResponseItemSet.add(questionnaireResponseItem)
@@ -480,7 +462,6 @@
     return options
   }
 
-<<<<<<< HEAD
   private fun createLinkIdToQuestionnaireResponseItemMap(
     questionnaireResponseItemList: List<QuestionnaireResponse.QuestionnaireResponseItemComponent>
   ): MutableMap<String, QuestionnaireResponse.QuestionnaireResponseItemComponent> {
@@ -567,8 +548,6 @@
     return linkIdToQuestionnaireItemMap
   }
 
-=======
->>>>>>> c26f86cc
   /**
    * Traverses through the list of questionnaire items, the list of questionnaire response items and
    * the list of items in the questionnaire response answer list and populates
