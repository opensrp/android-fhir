/*
 * Copyright 2023 Google LLC
 *
 * Licensed under the Apache License, Version 2.0 (the "License");
 * you may not use this file except in compliance with the License.
 * You may obtain a copy of the License at
 *
 *       http://www.apache.org/licenses/LICENSE-2.0
 *
 * Unless required by applicable law or agreed to in writing, software
 * distributed under the License is distributed on an "AS IS" BASIS,
 * WITHOUT WARRANTIES OR CONDITIONS OF ANY KIND, either express or implied.
 * See the License for the specific language governing permissions and
 * limitations under the License.
 */

package com.google.android.fhir.datacapture

import android.app.Application
import android.net.Uri
import androidx.annotation.VisibleForTesting
import androidx.lifecycle.AndroidViewModel
import androidx.lifecycle.SavedStateHandle
import androidx.lifecycle.viewModelScope
import ca.uhn.fhir.context.FhirContext
import ca.uhn.fhir.context.FhirVersionEnum
import ca.uhn.fhir.parser.IParser
import com.google.android.fhir.datacapture.enablement.EnablementEvaluator
import com.google.android.fhir.datacapture.extensions.EXTENSION_ITEM_POPULATE_CONTEXT_URL
import com.google.android.fhir.datacapture.extensions.EntryMode
import com.google.android.fhir.datacapture.extensions.addNestedItemsToAnswer
import com.google.android.fhir.datacapture.extensions.allItems
import com.google.android.fhir.datacapture.extensions.answerExpression
import com.google.android.fhir.datacapture.extensions.cqfExpression
import com.google.android.fhir.datacapture.extensions.createQuestionnaireResponseItem
import com.google.android.fhir.datacapture.extensions.entryMode
import com.google.android.fhir.datacapture.extensions.extractAnswerOptions
import com.google.android.fhir.datacapture.extensions.flattened
import com.google.android.fhir.datacapture.extensions.hasDifferentAnswerSet
import com.google.android.fhir.datacapture.extensions.isDisplayItem
import com.google.android.fhir.datacapture.extensions.isFhirPath
import com.google.android.fhir.datacapture.extensions.isHidden
import com.google.android.fhir.datacapture.extensions.isNamedExpression
import com.google.android.fhir.datacapture.extensions.isPaginated
import com.google.android.fhir.datacapture.extensions.isRunOnceExpression
import com.google.android.fhir.datacapture.extensions.isXFhirQuery
import com.google.android.fhir.datacapture.extensions.localizedTextSpanned
import com.google.android.fhir.datacapture.extensions.packRepeatedGroups
import com.google.android.fhir.datacapture.extensions.questionnaireLaunchContexts
import com.google.android.fhir.datacapture.extensions.shouldHaveNestedItemsUnderAnswers
import com.google.android.fhir.datacapture.extensions.unpackRepeatedGroups
import com.google.android.fhir.datacapture.extensions.validateLaunchContextExtensions
import com.google.android.fhir.datacapture.extensions.zipByLinkId
import com.google.android.fhir.datacapture.fhirpath.ExpressionEvaluator
import com.google.android.fhir.datacapture.fhirpath.FHIRPathEngineHostServices.buildContextMap
import com.google.android.fhir.datacapture.fhirpath.fhirPathEngine
import com.google.android.fhir.datacapture.mapping.ITEM_INITIAL_EXPRESSION_URL
import com.google.android.fhir.datacapture.validation.Invalid
import com.google.android.fhir.datacapture.validation.NotValidated
import com.google.android.fhir.datacapture.validation.QuestionnaireResponseItemValidator
import com.google.android.fhir.datacapture.validation.QuestionnaireResponseValidator
import com.google.android.fhir.datacapture.validation.QuestionnaireResponseValidator.checkQuestionnaireResponse
import com.google.android.fhir.datacapture.validation.Valid
import com.google.android.fhir.datacapture.validation.ValidationResult
import com.google.android.fhir.datacapture.views.QuestionTextConfiguration
import com.google.android.fhir.datacapture.views.QuestionnaireViewItem
import kotlinx.coroutines.flow.MutableStateFlow
import kotlinx.coroutines.flow.SharingStarted
import kotlinx.coroutines.flow.StateFlow
import kotlinx.coroutines.flow.combine
import kotlinx.coroutines.flow.stateIn
import kotlinx.coroutines.flow.update
import org.hl7.fhir.r4.model.Base
import org.hl7.fhir.r4.model.Coding
import org.hl7.fhir.r4.model.Element
import org.hl7.fhir.r4.model.Questionnaire
import org.hl7.fhir.r4.model.Questionnaire.QuestionnaireItemComponent
import org.hl7.fhir.r4.model.QuestionnaireResponse
import org.hl7.fhir.r4.model.QuestionnaireResponse.QuestionnaireResponseItemAnswerComponent
import org.hl7.fhir.r4.model.QuestionnaireResponse.QuestionnaireResponseItemComponent
import org.hl7.fhir.r4.model.Resource
import org.hl7.fhir.r4.model.ResourceType
import org.hl7.fhir.r4.model.ValueSet
import timber.log.Timber

internal class QuestionnaireViewModel(application: Application, state: SavedStateHandle) :
  AndroidViewModel(application) {

  private val parser: IParser by lazy { FhirContext.forCached(FhirVersionEnum.R4).newJsonParser() }
  private val xFhirQueryResolver: XFhirQueryResolver? by lazy {
    DataCapture.getConfiguration(application).xFhirQueryResolver
  }

  /** The current questionnaire as questions are being answered. */
  internal val questionnaire: Questionnaire

  init {
    questionnaire =
      when {
        state.contains(QuestionnaireFragment.EXTRA_QUESTIONNAIRE_JSON_URI) -> {
          if (state.contains(QuestionnaireFragment.EXTRA_QUESTIONNAIRE_JSON_STRING)) {
            Timber.w(
              "Both EXTRA_QUESTIONNAIRE_JSON_URI & EXTRA_QUESTIONNAIRE_JSON_STRING are provided. " +
                "EXTRA_QUESTIONNAIRE_JSON_URI takes precedence."
            )
          }
          val uri: Uri = state[QuestionnaireFragment.EXTRA_QUESTIONNAIRE_JSON_URI]!!
          parser.parseResource(application.contentResolver.openInputStream(uri)) as Questionnaire
        }
        state.contains(QuestionnaireFragment.EXTRA_QUESTIONNAIRE_JSON_STRING) -> {
          val questionnaireJson: String =
            state[QuestionnaireFragment.EXTRA_QUESTIONNAIRE_JSON_STRING]!!
          parser.parseResource(questionnaireJson) as Questionnaire
        }
        else ->
          error(
            "Neither EXTRA_QUESTIONNAIRE_JSON_URI nor EXTRA_QUESTIONNAIRE_JSON_STRING is supplied."
          )
      }
  }

  /** The current questionnaire response as questions are being answered. */
  private val questionnaireResponse: QuestionnaireResponse

  init {
    when {
      state.contains(QuestionnaireFragment.EXTRA_QUESTIONNAIRE_RESPONSE_JSON_URI) -> {
        if (state.contains(QuestionnaireFragment.EXTRA_QUESTIONNAIRE_RESPONSE_JSON_STRING)) {
          Timber.w(
            "Both EXTRA_QUESTIONNAIRE_RESPONSE_JSON_URI & EXTRA_QUESTIONNAIRE_RESPONSE_JSON_STRING are provided. " +
              "EXTRA_QUESTIONNAIRE_RESPONSE_JSON_URI takes precedence."
          )
        }
        val uri: Uri = state[QuestionnaireFragment.EXTRA_QUESTIONNAIRE_RESPONSE_JSON_URI]!!
        questionnaireResponse =
          parser.parseResource(application.contentResolver.openInputStream(uri))
            as QuestionnaireResponse
        addMissingResponseItems(questionnaire.item, questionnaireResponse.item)
        checkQuestionnaireResponse(questionnaire, questionnaireResponse)
      }
      state.contains(QuestionnaireFragment.EXTRA_QUESTIONNAIRE_RESPONSE_JSON_STRING) -> {
        val questionnaireResponseJson: String =
          state[QuestionnaireFragment.EXTRA_QUESTIONNAIRE_RESPONSE_JSON_STRING]!!
        questionnaireResponse =
          parser.parseResource(questionnaireResponseJson) as QuestionnaireResponse
        addMissingResponseItems(questionnaire.item, questionnaireResponse.item)
        checkQuestionnaireResponse(questionnaire, questionnaireResponse)
      }
      else -> {
        questionnaireResponse =
          QuestionnaireResponse().apply {
            questionnaire = this@QuestionnaireViewModel.questionnaire.url
          }
        // Retain the hierarchy and order of items within the questionnaire as specified in the
        // standard. See https://www.hl7.org/fhir/questionnaireresponse.html#notes.
        questionnaire.item.forEach {
          questionnaireResponse.addItem(it.createQuestionnaireResponseItem())
        }
      }
    }
    questionnaireResponse.packRepeatedGroups()
  }

  /**
   * The launch context allows information to be passed into questionnaire based on the context in
   * which the questionnaire is being evaluated. For example, what patient, what encounter, what
   * user, etc. is "in context" at the time the questionnaire response is being completed:
   * https://build.fhir.org/ig/HL7/sdc/StructureDefinition-sdc-questionnaire-launchContext.html
   */
  private val questionnaireLaunchContextMap: Map<String, Resource>?

  init {
    questionnaireLaunchContextMap =
      if (state.contains(QuestionnaireFragment.EXTRA_QUESTIONNAIRE_LAUNCH_CONTEXT_JSON_STRINGS)) {

        val launchContextJsonStrings: List<String> =
          state[QuestionnaireFragment.EXTRA_QUESTIONNAIRE_LAUNCH_CONTEXT_JSON_STRINGS]!!

        val launchContexts = launchContextJsonStrings.map { parser.parseResource(it) as Resource }
        questionnaire.questionnaireLaunchContexts?.let { launchContextExtensions ->
          validateLaunchContextExtensions(launchContextExtensions)
          launchContexts.associateBy { it.resourceType.name.lowercase() }
        }
      } else {
        null
      }
  }

  /** The map from each item in the [Questionnaire] to its parent. */
  private var questionnaireItemParentMap:
    Map<QuestionnaireItemComponent, QuestionnaireItemComponent>

  init {
    /** Adds each child-parent pair in the [Questionnaire] to the parent map. */
    fun buildParentList(
      item: QuestionnaireItemComponent,
      questionnaireItemToParentMap: ItemToParentMap,
    ) {
      for (child in item.item) {
        questionnaireItemToParentMap[child] = item
        buildParentList(child, questionnaireItemToParentMap)
      }
    }

    questionnaireItemParentMap = buildMap {
      for (item in questionnaire.item) {
        buildParentList(item, this)
      }
    }
  }

  @VisibleForTesting
  private val expressionEvaluator by lazy { ExpressionEvaluator.forContext(questionnaire, questionnaireResponse,
    questionnaireLaunchContextMap, questionnaireItemParentMap, xFhirQueryResolver)
  }

  @VisibleForTesting
  val entryMode: EntryMode by lazy { questionnaire.entryMode ?: EntryMode.RANDOM }

  /** Flag to determine if the questionnaire should be read-only. */
  private val isReadOnly = state[QuestionnaireFragment.EXTRA_READ_ONLY] ?: false

  /** Flag to support fragment for review-feature */
  private val shouldEnableReviewPage =
    state[QuestionnaireFragment.EXTRA_ENABLE_REVIEW_PAGE] ?: false

  /** Flag to open fragment first in data-collection or review-mode */
  private val shouldShowReviewPageFirst =
    shouldEnableReviewPage && state[QuestionnaireFragment.EXTRA_SHOW_REVIEW_PAGE_FIRST] ?: false

  /** Flag to show/hide submit button. Default is true. */
  private var shouldShowSubmitButton = state[QuestionnaireFragment.EXTRA_SHOW_SUBMIT_BUTTON] ?: true

  /** Flag to control whether asterisk text is shown for required questions. */
  private val showAsterisk = state[QuestionnaireFragment.EXTRA_SHOW_ASTERISK_TEXT] ?: false

  /** Flag to control whether asterisk text is shown for required questions. */
  private val showRequiredText = state[QuestionnaireFragment.EXTRA_SHOW_REQUIRED_TEXT] ?: true

  /** Flag to control whether optional text is shown. */
  private val showOptionalText = state[QuestionnaireFragment.EXTRA_SHOW_OPTIONAL_TEXT] ?: false

  /** The pages of the questionnaire, or null if the questionnaire is not paginated. */
  @VisibleForTesting var pages: List<QuestionnairePage>? = null

  /**
   * The flow representing the index of the current page. This value is meaningless if the
   * questionnaire is not paginated or in review mode.
   */
  @VisibleForTesting val currentPageIndexFlow: MutableStateFlow<Int?> = MutableStateFlow(null)

  /** Tracks modifications in order to update the UI. */
  private val modificationCount = MutableStateFlow(0)

  /** Toggles review mode. */
  private val isInReviewModeFlow = MutableStateFlow(shouldShowReviewPageFirst)

  /**
   * Contains [QuestionnaireResponseItemComponent]s that have been modified by the user.
   * [QuestionnaireResponseItemComponent]s that have not been modified by the user will not be
   * validated. This is to avoid spamming the user with a sea of validation errors when the
   * questionnaire is loaded initially.
   */
  private val modifiedQuestionnaireResponseItemSet =
    mutableSetOf<QuestionnaireResponseItemComponent>()

  private lateinit var currentPageItems: List<QuestionnaireAdapterItem>

  /**
   * True if the user has tapped the next/previous pagination buttons on the current page. This is
   * needed to avoid spewing validation errors before any questions are answered.
   */
  private var forceValidation = false

  /**
   * Map of [QuestionnaireResponseItemAnswerComponent] for
   * [Questionnaire.QuestionnaireItemComponent]s that are disabled now. The answers will be used to
   * pre-populate the [QuestionnaireResponseItemComponent] once the item is enabled again.
   */
  private val responseItemToAnswersMapForDisabledQuestionnaireItem =
    mutableMapOf<
      QuestionnaireResponseItemComponent, List<QuestionnaireResponseItemAnswerComponent>>()

  /**
   * Map from [QuestionnaireResponseItemComponent] to draft answers, e.g "02/02" for date with
   * missing year part.
   *
   * This is used to maintain draft answers on the screen especially when the widgets are being
   * recycled as a result of scrolling. Draft answers cannot be saved in [QuestionnaireResponse]
   * because they might be incomplete and unparsable. Without this map, incomplete and unparsable
   * answers would be lost.
   *
   * When the draft answer becomes valid, its entry in the map is removed, e.g, "02/02/2023" is
   * valid answer and should not be in this map.
   */
  private val draftAnswerMap = mutableMapOf<QuestionnaireResponseItemComponent, Any>()

  /**
   * Callback function to update the view model after the answer(s) to a question have been changed.
   * This is passed to the [QuestionnaireViewItem] in its constructor so that it can invoke this
   * callback function after the UI widget has updated the answer(s).
   *
   * This function updates the [QuestionnaireResponse] held in memory using the answer(s) provided
   * by the UI. Subsequently it should also trigger the recalculation of any relevant expressions,
   * enablement states, and validation results throughout the questionnaire.
   *
   * This callback function has 4 params:
   * - the reference to the [Questionnaire.QuestionnaireItemComponent] in the [Questionnaire]
   * - the reference to the [QuestionnaireResponseItemComponent] in the [QuestionnaireResponse]
   * - a [List] of [QuestionnaireResponseItemAnswerComponent] which are the new answers to the
   * question.
   * - partial answer, the entered input is not a valid answer
   */
  private val answersChangedCallback:
    (
      QuestionnaireItemComponent,
      QuestionnaireResponseItemComponent,
      List<QuestionnaireResponseItemAnswerComponent>,
      Any?
    ) -> Unit =
    { questionnaireItem, questionnaireResponseItem, answers, draftAnswer ->
      // TODO(jingtang10): update the questionnaire response item pre-order list and the parent map
      questionnaireResponseItem.answer = answers.toList()
      when {
        (questionnaireResponseItem.answer.isNotEmpty()) -> {
          draftAnswerMap.remove(questionnaireResponseItem)
        }
        else -> {
          if (draftAnswer == null) {
            draftAnswerMap.remove(questionnaireResponseItem)
          } else {
            draftAnswerMap[questionnaireResponseItem] = draftAnswer
          }
        }
      }
      if (questionnaireItem.shouldHaveNestedItemsUnderAnswers) {
        questionnaireResponseItem.addNestedItemsToAnswer(questionnaireItem)
      }
      modifiedQuestionnaireResponseItemSet.add(questionnaireResponseItem)

      updateDependentQuestionnaireResponseItems(questionnaireItem, questionnaireResponseItem)

      modificationCount.update { it + 1 }
    }

  private val answerValueSetMap =
    mutableMapOf<String, List<Questionnaire.QuestionnaireItemAnswerOptionComponent>>()

  /**
   * The answer expression referencing an x-fhir-query has its evaluated data cached to avoid
   * reloading resources unnecessarily. The value is updated each time an item with answer
   * expression is evaluating the latest answer options.
   */
  private val answerExpressionMap =
    mutableMapOf<String, List<Questionnaire.QuestionnaireItemAnswerOptionComponent>>()

  /**
   * Adds empty [QuestionnaireResponseItemComponent]s to `responseItems` so that each
   * [QuestionnaireItemComponent] in `questionnaireItems` has at least one corresponding
   * [QuestionnaireResponseItemComponent]. This is because user-provided [QuestionnaireResponse]
   * might not contain answers to unanswered or disabled questions. Note : this only applies to
   * [QuestionnaireItemComponent]s nested under a group.
   */
  private fun addMissingResponseItems(
    questionnaireItems: List<QuestionnaireItemComponent>,
    responseItems: MutableList<QuestionnaireResponseItemComponent>,
  ) {
    // To associate the linkId to QuestionnaireResponseItemComponent, do not use associateBy().
    // Instead, use groupBy().
    // This is because a questionnaire response may have multiple
    // QuestionnaireResponseItemComponents with the same linkId.
    val responseItemMap = responseItems.groupBy { it.linkId }

    // Clear the response item list, and then add the missing and existing response items back to
    // the list
    responseItems.clear()

    questionnaireItems.forEach {
      if (responseItemMap[it.linkId].isNullOrEmpty()) {
        responseItems.add(it.createQuestionnaireResponseItem())
      } else {
        if (it.type == Questionnaire.QuestionnaireItemType.GROUP && !it.repeats) {
          addMissingResponseItems(
            questionnaireItems = it.item,
            responseItems = responseItemMap[it.linkId]!!.single().item,
          )
        }
        responseItems.addAll(responseItemMap[it.linkId]!!)
      }
    }
  }
  /**
   * Returns current [QuestionnaireResponse] captured by the UI which includes answers of enabled
   * questions.
   */
  fun getQuestionnaireResponse(): QuestionnaireResponse {
    return questionnaireResponse.copy().apply {
      // Use the view model's questionnaire and questionnaire response for calculating enabled items
      // because the calculation relies on references to the questionnaire response items.
      item =
        getEnabledResponseItems(
            this@QuestionnaireViewModel.questionnaire.item,
            questionnaireResponse.item
          )
          .map { it.copy() }
      unpackRepeatedGroups(this@QuestionnaireViewModel.questionnaire)
    }
  }

  /**
   * Validates entire questionnaire and return the validation results. As a side effect, it triggers
   * the UI update to show errors in case there are any validation errors.
   */
  internal fun validateQuestionnaireAndUpdateUI(): Map<String, List<ValidationResult>> =
    QuestionnaireResponseValidator.validateQuestionnaireResponse(
        questionnaire,
        questionnaireResponse,
        getApplication()
      )
      .also { result ->
        if (result.values.flatten().filterIsInstance<Invalid>().isNotEmpty()) {
          // Update UI of current page if necessary
          validateCurrentPageItems {}
        }
      }

  internal fun goToPreviousPage() {
    when (entryMode) {
      EntryMode.PRIOR_EDIT,
      EntryMode.RANDOM, -> {
        val previousPageIndex =
          pages!!.indexOfLast {
            it.index < currentPageIndexFlow.value!! && it.enabled && !it.hidden
          }
        check(previousPageIndex != -1) {
          "Can't call goToPreviousPage() if no preceding page is enabled"
        }
        currentPageIndexFlow.value = previousPageIndex
      }
      else -> {
        Timber.w("Previous questions and submitted answers cannot be viewed or edited.")
      }
    }
  }

  internal fun goToNextPage() {
    when (entryMode) {
      EntryMode.PRIOR_EDIT,
      EntryMode.SEQUENTIAL, -> {
        validateCurrentPageItems {
          val nextPageIndex =
            pages!!.indexOfFirst {
              it.index > currentPageIndexFlow.value!! && it.enabled && !it.hidden
            }
          check(nextPageIndex != -1) { "Can't call goToNextPage() if no following page is enabled" }
          currentPageIndexFlow.value = nextPageIndex
        }
      }
      EntryMode.RANDOM -> {
        val nextPageIndex =
          pages!!.indexOfFirst {
            it.index > currentPageIndexFlow.value!! && it.enabled && !it.hidden
          }
        check(nextPageIndex != -1) { "Can't call goToNextPage() if no following page is enabled" }
        currentPageIndexFlow.value = nextPageIndex
      }
    }
  }

  internal fun setReviewMode(reviewModeFlag: Boolean) {
    if (reviewModeFlag) {
      when (entryMode) {
        EntryMode.PRIOR_EDIT,
        EntryMode.SEQUENTIAL, -> {
          validateCurrentPageItems { isInReviewModeFlow.value = true }
        }
        EntryMode.RANDOM -> {
          isInReviewModeFlow.value = true
        }
      }
    } else {
      isInReviewModeFlow.value = false
    }
  }

  /** [QuestionnaireState] to be displayed in the UI. */
  internal val questionnaireStateFlow: StateFlow<QuestionnaireState> =
    combine(modificationCount, currentPageIndexFlow, isInReviewModeFlow) { _, _, _ ->
        getQuestionnaireState()
      }
      .stateIn(
        viewModelScope,
        SharingStarted.Lazily,
        initialValue =
          getQuestionnaireState()
            .also { expressionEvaluator.detectExpressionCyclicDependency(questionnaire.item) }
            .also {
              questionnaire.item.flattened().forEach { qItem ->
                updateDependentQuestionnaireResponseItems(
                  qItem,
                  questionnaireResponse.allItems.find { it.linkId == qItem.linkId }
                )
              }
            }
      )

  private fun updateDependentQuestionnaireResponseItems(
    updatedQuestionnaireItem: QuestionnaireItemComponent,
    updatedQuestionnaireResponseItem: QuestionnaireResponseItemComponent?,
  ) {
    expressionEvaluator.evaluateCalculatedExpressions(
        updatedQuestionnaireItem,
        updatedQuestionnaireResponseItem
      )
      .forEach { (questionnaireItem, calculatedAnswers) ->
        // update all response item with updated values
        questionnaireResponse.allItems
          // Item answer should not be modified and touched by user;
          // https://build.fhir.org/ig/HL7/sdc/StructureDefinition-sdc-questionnaire-calculatedExpression.html
          .filter {
            it.linkId == questionnaireItem.linkId &&
              !modifiedQuestionnaireResponseItemSet.contains(it)
          }
          .forEach { questionnaireResponseItem ->
            // update and notify only if new answer has changed to prevent any event loop
            if (questionnaireResponseItem.answer.hasDifferentAnswerSet(calculatedAnswers)) {
              questionnaireResponseItem.answer =
                calculatedAnswers.map {
                  QuestionnaireResponseItemAnswerComponent().apply { value = it }
                }
            }
          }
      }
  }

  internal suspend fun resolveAnswerValueSet(
    uri: String,
  ): List<Questionnaire.QuestionnaireItemAnswerOptionComponent> {
    // If cache hit, return it
    if (answerValueSetMap.contains(uri)) {
      return answerValueSetMap[uri]!!
    }

    val options =
      if (uri.startsWith("#")) {
        questionnaire.contained
          .firstOrNull { resource ->
            resource.id.equals(uri) &&
              resource.resourceType == ResourceType.ValueSet &&
              (resource as ValueSet).hasExpansion()
          }
          ?.let { resource ->
            val valueSet = resource as ValueSet
            valueSet.expansion.contains
              .filterNot { it.abstract || it.inactive }
              .map { component ->
                Questionnaire.QuestionnaireItemAnswerOptionComponent(
                  Coding(component.system, component.code, component.display)
                )
              }
          }
      } else {
        // Ask the client to provide the answers from an external expanded Valueset.
        DataCapture.getConfiguration(getApplication())
          .valueSetResolverExternal
          ?.resolve(uri)
          ?.map { coding -> Questionnaire.QuestionnaireItemAnswerOptionComponent(coding.copy()) }
      }
        ?: emptyList()
    // save it so that we avoid have cache misses.
    answerValueSetMap[uri] = options
    return options
  }

  // TODO persist previous answers in case options are changing and new list does not have selected
  // answer and FHIRPath in x-fhir-query
  // https://build.fhir.org/ig/HL7/sdc/expressions.html#x-fhir-query-enhancements
  internal suspend fun resolveAnswerExpression(
    item: QuestionnaireItemComponent,
  ): List<Questionnaire.QuestionnaireItemAnswerOptionComponent> {
    // Check cache first for database queries
    val answerExpression = item.answerExpression ?: return emptyList()

    return when {
      answerExpression.isXFhirQuery -> {
        xFhirQueryResolver?.let { xFhirQueryResolver ->
          val xFhirExpressionString =
            ExpressionEvaluator.createXFhirQueryFromExpression(
              questionnaire,
              questionnaireResponse,
              item,
              questionnaireItemParentMap,
              answerExpression,
              questionnaireLaunchContextMap
            )
          if (answerExpressionMap.containsKey(xFhirExpressionString)) {
            answerExpressionMap[xFhirExpressionString]
          }

          val data = xFhirQueryResolver.resolve(xFhirExpressionString)
          val options = item.extractAnswerOptions(data)

          answerExpressionMap[xFhirExpressionString] = options
          options
        }
          ?: error(
            "XFhirQueryResolver cannot be null. Please provide the XFhirQueryResolver via DataCaptureConfig."
          )
      }
      answerExpression.isFhirPath -> {
        val data = fhirPathEngine.evaluate(questionnaireResponse, answerExpression.expression)
        item.extractAnswerOptions(data)
      }
      else ->
        throw UnsupportedOperationException(
          "${answerExpression.language} not supported for answer-expression yet"
        )
    }
  }

  private fun resolveCqfExpression(
    questionnaireItem: QuestionnaireItemComponent,
    questionnaireResponseItem: QuestionnaireResponseItemComponent,
    element: Element,
  ): List<Base> {
    val cqfExpression = element.cqfExpression ?: return emptyList()

    if (!cqfExpression.isFhirPath) {
      throw UnsupportedOperationException("${cqfExpression.language} not supported yet")
    }
    return expressionEvaluator.evaluateFhirpathExpression(
      questionnaireItem,
      questionnaireResponseItem,
      cqfExpression
    )
  }

<<<<<<< HEAD
  private suspend fun loadAnswerExpressionOptions(
    item: QuestionnaireItemComponent,
    expression: Expression,
  ): List<Questionnaire.QuestionnaireItemAnswerOptionComponent> {
    val data =
      if (expression.isXFhirQuery) {
        checkNotNull(xFhirQueryResolver) {
          "XFhirQueryResolver cannot be null. Please provide the XFhirQueryResolver via DataCaptureConfig."
        }

        val xFhirExpressionString =
          expressionEvaluator.createXFhirQueryFromExpression(
            expression)
        xFhirQueryResolver!!.resolve(xFhirExpressionString)
      } else if (expression.isFhirPath) {
        fhirPathEngine.evaluate(questionnaireResponse, expression.expression)
      } else {
        throw UnsupportedOperationException(
          "${expression.language} not supported for answer-expression yet"
        )
      }

    return item.extractAnswerOptions(data)
  }

=======
>>>>>>> aa97c37c
  /**
   * Traverses through the list of questionnaire items, the list of questionnaire response items and
   * the list of items in the questionnaire response answer list and populates
   * [questionnaireStateFlow] with matching pairs of questionnaire item and questionnaire response
   * item.
   *
   * The traverse is carried out in the two lists in tandem.
   */
  private fun getQuestionnaireState(): QuestionnaireState {
    val questionnaireItemList = questionnaire.item
    val questionnaireResponseItemList = questionnaireResponse.item

    // Only display items on the current page while editing a paginated questionnaire, otherwise,
    // display all items.
    val questionnaireItemViewItems =
      if (!isReadOnly && !isInReviewModeFlow.value && questionnaire.isPaginated) {
        pages = getQuestionnairePages()
        if (currentPageIndexFlow.value == null) {
          currentPageIndexFlow.value = pages!!.first { it.enabled && !it.hidden }.index
        }
        getQuestionnaireAdapterItems(
          questionnaireItemList[currentPageIndexFlow.value!!],
          questionnaireResponseItemList[currentPageIndexFlow.value!!]
        )
      } else {
        getQuestionnaireAdapterItems(questionnaireItemList, questionnaireResponseItemList)
      }

    // Reviewing the questionnaire or the questionnaire is read-only
    if (isReadOnly || isInReviewModeFlow.value) {
      return QuestionnaireState(
        items = questionnaireItemViewItems,
        displayMode =
          DisplayMode.ReviewMode(
            showEditButton = !isReadOnly,
            showSubmitButton = !isReadOnly && shouldShowSubmitButton
          )
      )
    }

    // Editing the questionnaire
    val questionnairePagination =
      if (!questionnaire.isPaginated) {
        val showReviewButton = shouldEnableReviewPage && !isInReviewModeFlow.value
        val showSubmitButton = shouldShowSubmitButton && !showReviewButton
        QuestionnairePagination(false, emptyList(), -1, showSubmitButton, showReviewButton)
      } else {
        val hasNextPage =
          QuestionnairePagination(pages = pages!!, currentPageIndex = currentPageIndexFlow.value!!)
            .hasNextPage
        val showReviewButton = shouldEnableReviewPage && !hasNextPage
        val showSubmitButton = shouldShowSubmitButton && !showReviewButton && !hasNextPage
        QuestionnairePagination(
          true,
          pages!!,
          currentPageIndexFlow.value!!,
          showSubmitButton,
          showReviewButton
        )
      }

    return QuestionnaireState(
      items = questionnaireItemViewItems,
      displayMode = DisplayMode.EditMode(questionnairePagination)
    )
  }

  /**
   * Returns the list of [QuestionnaireViewItem]s generated for the questionnaire items and
   * questionnaire response items.
   */
  private fun getQuestionnaireAdapterItems(
    questionnaireItemList: List<QuestionnaireItemComponent>,
    questionnaireResponseItemList: List<QuestionnaireResponseItemComponent>,
  ): List<QuestionnaireAdapterItem> {
    return questionnaireItemList
      .zipByLinkId(questionnaireResponseItemList) { questionnaireItem, questionnaireResponseItem ->
        getQuestionnaireAdapterItems(questionnaireItem, questionnaireResponseItem)
      }
      .flatten()
  }

  /**
   * Returns the list of [QuestionnaireViewItem]s generated for the questionnaire item and
   * questionnaire response item.
   */
  private fun getQuestionnaireAdapterItems(
    questionnaireItem: QuestionnaireItemComponent,
    questionnaireResponseItem: QuestionnaireResponseItemComponent,
  ): List<QuestionnaireAdapterItem> {
    // Hidden questions should not get QuestionnaireItemViewItem instances
    if (questionnaireItem.isHidden) return emptyList()
    val enabled =
      EnablementEvaluator(questionnaireResponse)
        .evaluate(questionnaireItem, questionnaireResponseItem)
    // Disabled questions should not get QuestionnaireItemViewItem instances
    if (!enabled) {
      cacheDisabledQuestionnaireItemAnswers(questionnaireResponseItem)
      return emptyList()
    }

    restoreFromDisabledQuestionnaireItemAnswersCache(questionnaireResponseItem)

    // Determine the validation result, which will be displayed on the item itself
    val validationResult =
      if (modifiedQuestionnaireResponseItemSet.contains(questionnaireResponseItem) ||
          forceValidation ||
          isInReviewModeFlow.value
      ) {
        QuestionnaireResponseItemValidator.validate(
          questionnaireItem,
          questionnaireResponseItem.answer,
          this@QuestionnaireViewModel.getApplication()
        )
      } else {
        NotValidated
      }

    // Set question text dynamically from CQL expression
    questionnaireResponseItem.apply {
      resolveCqfExpression(questionnaireItem, this, questionnaireItem.textElement)
        .firstOrNull()
        ?.let { text = it.primitiveValue() }
    }

    val items = buildList {
      // Add an item for the question itself
      add(
        QuestionnaireAdapterItem.Question(
          QuestionnaireViewItem(
            questionnaireItem,
            questionnaireResponseItem,
            validationResult = validationResult,
            answersChangedCallback = answersChangedCallback,
            resolveAnswerValueSet = { resolveAnswerValueSet(it) },
            resolveAnswerExpression = { resolveAnswerExpression(it) },
            draftAnswer = draftAnswerMap[questionnaireResponseItem],
            enabledDisplayItems =
              questionnaireItem.item.filter {
                it.isDisplayItem &&
                  EnablementEvaluator(questionnaireResponse).evaluate(it, questionnaireResponseItem)
              },
            questionViewTextConfiguration =
              QuestionTextConfiguration(
                showAsterisk = showAsterisk,
                showRequiredText = showRequiredText,
                showOptionalText = showOptionalText
              ),
            contextData = questionnaireItem.buildContextMap(questionnaire).toMutableMap().let {
              runContextExpressions(questionnaireItem, questionnaireResponseItem, it))
            }
          )
        )
      )


      // Add nested questions after the parent item. We need to get the questionnaire items and
      // (possibly multiple sets of) matching questionnaire response items and generate the adapter
      // items. There are three different cases:
      // 1. Questions nested under a non-repeated group: Simply take the nested question items and
      // the nested question response items and "zip" them.
      // 2. Questions nested under a question: In this case, the nested questions are repeated for
      // each answer to the parent question. Therefore, we need to take the questions and lists of
      // questionnaire response items nested under each answer and generate multiple sets of adapter
      // items.
      // 3. Questions nested under a repeated group: In the in-memory questionnaire response in the
      // view model, we create dummy answers for each repeated group. As a result the processing of
      // this case is similar to the case of questions nested under a question.
      // For background, see https://build.fhir.org/questionnaireresponse.html#link.
      buildList {
          // Case 1
          add(questionnaireResponseItem.item)
          // Case 2 and 3
          addAll(questionnaireResponseItem.answer.map { it.item })
        }
        .forEach { nestedResponseItemList ->
          addAll(
            getQuestionnaireAdapterItems(
              // If nested display item is identified as instructions or flyover, then do not create
              // questionnaire state for it.
              questionnaireItemList = questionnaireItem.item.filterNot { it.isDisplayItem },
              questionnaireResponseItemList = nestedResponseItemList,
            )
          )
        }
    }
    currentPageItems = items
    return items
  }

  // initial expression
  // candidate expression
  // answer expression
  // enableExpression
  // variable todo ??? do it here? or filter out
  suspend fun runContextExpressions(questionnaireItem: QuestionnaireItemComponent,
                                    questionnaireResponseItem: QuestionnaireResponseItemComponent,
                                    itemContext: MutableMap<String, ContextVariable>) {
    // all expressions of itself and of its parents
    // add context data todo
    questionnaireItem.extension.filter { it.value.isNamedExpression }.map { ext ->
      ext.castToExpression(ext.value).let {
        if (!itemContext.containsKey(it.name) && ext.isRunOnceExpression)
        expressionEvaluator.runExpression(questionnaireItem, questionnaireResponseItem, it, itemContext)

        // Only Group can have named expression with list data as variables can not have list type
        if (questionnaireItem.type == Questionnaire.QuestionnaireItemType.GROUP){
          ContextVariableGroup(it.name, it, expressionEvaluator.runExpression(questionnaireItem, questionnaireResponseItem, it, itemContext))
        }
        // only initial expression and item populate context expressions are run once and on start
        else if (!itemContext.containsKey(it.name) && (ext.url == ITEM_INITIAL_EXPRESSION_URL || ext.url == EXTENSION_ITEM_POPULATE_CONTEXT_URL)) {
          ContextVariableImmutable(it.name, expressionEvaluator.runExpression(questionnaireItem, questionnaireResponseItem, it, itemContext).singleOrNull())
        }
        else {
          ContextVariableMutable(it.name, it, expressionEvaluator.runExpression(questionnaireItem, questionnaireResponseItem, it, itemContext).singleOrNull())
        }
      }
    }
  }



  /**
   * If the item is not enabled, clear the answers that it may have from the previous enabled state.
   * This will also prevent any questionnaire item that depends on the answer of this questionnaire
   * item to be wrongly evaluated as well.
   */
  private fun cacheDisabledQuestionnaireItemAnswers(
    questionnaireResponseItem: QuestionnaireResponseItemComponent
  ) {
    if (questionnaireResponseItem.hasAnswer()) {
      responseItemToAnswersMapForDisabledQuestionnaireItem[questionnaireResponseItem] =
        questionnaireResponseItem.answer
      questionnaireResponseItem.answer = listOf()
    }
  }

  /**
   * If the questionnaire item was previously disabled, check the cache to restore previous answers.
   */
  private fun restoreFromDisabledQuestionnaireItemAnswersCache(
    questionnaireResponseItem: QuestionnaireResponseItemComponent
  ) {
    if (responseItemToAnswersMapForDisabledQuestionnaireItem.contains(questionnaireResponseItem)) {
      questionnaireResponseItem.answer =
        responseItemToAnswersMapForDisabledQuestionnaireItem.remove(questionnaireResponseItem)
    }
  }

  private fun getEnabledResponseItems(
    questionnaireItemList: List<QuestionnaireItemComponent>,
    questionnaireResponseItemList: List<QuestionnaireResponseItemComponent>,
  ): List<QuestionnaireResponseItemComponent> {
    val enablementEvaluator = EnablementEvaluator(questionnaireResponse)
    val responseItemKeys = questionnaireResponseItemList.map { it.linkId }
    return questionnaireItemList
      .asSequence()
      .filter { responseItemKeys.contains(it.linkId) }
      .zip(questionnaireResponseItemList.asSequence())
      .filter { (questionnaireItem, questionnaireResponseItem) ->
        enablementEvaluator.evaluate(
          questionnaireItem,
          questionnaireResponseItem,
        )
      }
      .map { (questionnaireItem, questionnaireResponseItem) ->
        questionnaireResponseItem.apply {
          if (text.isNullOrBlank()) {
            text = questionnaireItem.localizedTextSpanned?.toString()
          }
          // Nested group items
          item = getEnabledResponseItems(questionnaireItem.item, questionnaireResponseItem.item)
          // Nested question items
          answer.forEach { it.item = getEnabledResponseItems(questionnaireItem.item, it.item) }
        }
      }
      .toList()
  }

  /**
   * Gets a list of [QuestionnairePage]s for a paginated questionnaire, or `null` if the
   * questionnaire is not paginated.
   */
  private fun getQuestionnairePages(): List<QuestionnairePage>? =
    if (questionnaire.isPaginated) {
      questionnaire.item.zip(questionnaireResponse.item).mapIndexed {
        index,
        (questionnaireItem, questionnaireResponseItem),
        ->
        QuestionnairePage(
          index,
          EnablementEvaluator(questionnaireResponse)
            .evaluate(
              questionnaireItem,
              questionnaireResponseItem,
            ),
          questionnaireItem.isHidden
        )
      }
    } else {
      null
    }

  /**
   * Validates the current page items if any are [NotValidated], and then, invokes [block] if they
   * are all [Valid].
   */
  private fun validateCurrentPageItems(block: () -> Unit) {
    if (currentPageItems.filterIsInstance<QuestionnaireAdapterItem.Question>().any {
        it.item.validationResult is NotValidated
      }
    ) {
      // Force update validation results for all questions on the current page. This is needed
      // when the user has not answered any questions so no validation has been done.
      forceValidation = true
      // Results in a new questionnaire state being generated synchronously, i.e., the current
      // thread will be suspended until the new state is generated.
      modificationCount.update { it + 1 }
      forceValidation = false
    }

    if (currentPageItems.filterIsInstance<QuestionnaireAdapterItem.Question>().all {
        it.item.validationResult is Valid
      }
    ) {
      block()
    }
  }
}

typealias ItemToParentMap = MutableMap<QuestionnaireItemComponent, QuestionnaireItemComponent>

/** Questionnaire state for the Fragment to consume. */
internal data class QuestionnaireState(
  val items: List<QuestionnaireAdapterItem>,
  val displayMode: DisplayMode,
)

internal sealed class DisplayMode {
  class EditMode(val pagination: QuestionnairePagination) : DisplayMode()
  data class ReviewMode(val showEditButton: Boolean, val showSubmitButton: Boolean) : DisplayMode()
}

/**
 * Pagination information of the questionnaire. This is used for the UI to render pagination
 * controls. Includes information for each page and the current page index.
 */
internal data class QuestionnairePagination(
  val isPaginated: Boolean = false,
  val pages: List<QuestionnairePage>,
  val currentPageIndex: Int,
  val showSubmitButton: Boolean = false,
  val showReviewButton: Boolean = false,
)

/** A single page in the questionnaire. This is used for the UI to render pagination controls. */
internal data class QuestionnairePage(
  val index: Int,
  val enabled: Boolean,
  val hidden: Boolean,
)

internal val QuestionnairePagination.hasPreviousPage: Boolean
  get() = pages.any { it.index < currentPageIndex && it.enabled }

internal val QuestionnairePagination.hasNextPage: Boolean
  get() = pages.any { it.index > currentPageIndex && it.enabled }<|MERGE_RESOLUTION|>--- conflicted
+++ resolved
@@ -635,34 +635,6 @@
     )
   }
 
-<<<<<<< HEAD
-  private suspend fun loadAnswerExpressionOptions(
-    item: QuestionnaireItemComponent,
-    expression: Expression,
-  ): List<Questionnaire.QuestionnaireItemAnswerOptionComponent> {
-    val data =
-      if (expression.isXFhirQuery) {
-        checkNotNull(xFhirQueryResolver) {
-          "XFhirQueryResolver cannot be null. Please provide the XFhirQueryResolver via DataCaptureConfig."
-        }
-
-        val xFhirExpressionString =
-          expressionEvaluator.createXFhirQueryFromExpression(
-            expression)
-        xFhirQueryResolver!!.resolve(xFhirExpressionString)
-      } else if (expression.isFhirPath) {
-        fhirPathEngine.evaluate(questionnaireResponse, expression.expression)
-      } else {
-        throw UnsupportedOperationException(
-          "${expression.language} not supported for answer-expression yet"
-        )
-      }
-
-    return item.extractAnswerOptions(data)
-  }
-
-=======
->>>>>>> aa97c37c
   /**
    * Traverses through the list of questionnaire items, the list of questionnaire response items and
    * the list of items in the questionnaire response answer list and populates
