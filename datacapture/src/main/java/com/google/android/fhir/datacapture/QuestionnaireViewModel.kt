--- conflicted
+++ resolved
@@ -199,15 +199,7 @@
   QuestionnaireResponse.QuestionnaireResponseItemComponent {
   return QuestionnaireResponse.QuestionnaireResponseItemComponent().apply {
     linkId = this@createQuestionnaireResponseItem.linkId
-<<<<<<< HEAD
-    if (this@createQuestionnaireResponseItem.initial.isNotEmpty()) {
-      answer =
-        mutableListOf(
-          QuestionnaireResponse.QuestionnaireResponseItemAnswerComponent().apply {
-            value = this@createQuestionnaireResponseItem.initial[0].value
-          }
-        )
-    }
+    answer = createQuestionnaireResponseItemAnswers()
     if (this@createQuestionnaireResponseItem.type != Questionnaire.QuestionnaireItemType.GROUP &&
         this@createQuestionnaireResponseItem.item.count() > 0
     ) {
@@ -236,18 +228,13 @@
   val listOfNestedItems = mutableListOf<QuestionnaireResponse.QuestionnaireResponseItemComponent>()
   this.item.forEach { listOfNestedItems.add(it.createQuestionnaireResponseItem()) }
   return listOfNestedItems
-=======
-    answer = createQuestionnaireResponseItemAnswers()
-    this@createQuestionnaireResponseItem.item.forEach {
-      this.addItem(it.createQuestionnaireResponseItem())
-    }
-  }
-}
+  }
 
 /**
  * Returns a list of answers from the initial values of the questionnaire item. `null` if no intial
  * value.
  */
+
 private fun Questionnaire.QuestionnaireItemComponent.createQuestionnaireResponseItemAnswers():
   MutableList<QuestionnaireResponse.QuestionnaireResponseItemAnswerComponent>? {
   if (initial.isEmpty()) {
@@ -273,7 +260,6 @@
       value = initial[0].value
     }
   )
->>>>>>> b337529f
 }
 
 /**
