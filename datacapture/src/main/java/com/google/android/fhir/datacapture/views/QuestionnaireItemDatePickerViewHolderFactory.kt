/*
 * Copyright 2022 Google LLC
 *
 * Licensed under the Apache License, Version 2.0 (the "License");
 * you may not use this file except in compliance with the License.
 * You may obtain a copy of the License at
 *
 *       http://www.apache.org/licenses/LICENSE-2.0
 *
 * Unless required by applicable law or agreed to in writing, software
 * distributed under the License is distributed on an "AS IS" BASIS,
 * WITHOUT WARRANTIES OR CONDITIONS OF ANY KIND, either express or implied.
 * See the License for the specific language governing permissions and
 * limitations under the License.
 */

package com.google.android.fhir.datacapture.views

import android.annotation.SuppressLint
import android.content.Context
import android.text.InputType
import android.view.View
import androidx.appcompat.app.AppCompatActivity
import androidx.appcompat.view.ContextThemeWrapper
import com.google.android.fhir.datacapture.R
import com.google.android.fhir.datacapture.entryFormat
import com.google.android.fhir.datacapture.utilities.localizedString
import com.google.android.fhir.datacapture.validation.ValidationResult
import com.google.android.fhir.datacapture.validation.getSingleStringValidationMessage
import com.google.android.material.datepicker.MaterialDatePicker
import com.google.android.material.textfield.TextInputEditText
import com.google.android.material.textfield.TextInputLayout
import java.time.Instant
import java.time.LocalDate
import java.time.ZoneId
import org.hl7.fhir.r4.model.DateType
import org.hl7.fhir.r4.model.QuestionnaireResponse

internal object QuestionnaireItemDatePickerViewHolderFactory :
  QuestionnaireItemViewHolderFactory(R.layout.questionnaire_item_date_picker_view) {
  override fun getQuestionnaireItemViewHolderDelegate() =
    object : QuestionnaireItemViewHolderDelegate {
      private lateinit var header: QuestionnaireItemHeaderView
      private lateinit var textInputLayout: TextInputLayout
      private lateinit var textInputEditText: TextInputEditText
      override lateinit var questionnaireItemViewItem: QuestionnaireItemViewItem

      override fun init(itemView: View) {
        header = itemView.findViewById(R.id.header)
        textInputLayout = itemView.findViewById(R.id.text_input_layout)
        textInputEditText = itemView.findViewById(R.id.text_input_edit_text)
        textInputEditText.inputType = InputType.TYPE_NULL
        textInputLayout.setEndIconOnClickListener {
          // The application is wrapped in a ContextThemeWrapper in QuestionnaireFragment
          // and again in TextInputEditText during layout inflation. As a result, it is
          // necessary to access the base context twice to retrieve the application object
          // from the view's context.
          val context = itemView.context.tryUnwrapContext()!!
          createMaterialDatePicker()
            .apply {
              addOnPositiveButtonClickListener { epochMilli ->
                textInputEditText.setText(
                  Instant.ofEpochMilli(epochMilli).atZone(ZONE_ID_UTC).toLocalDate().localizedString
                )
                questionnaireItemViewItem.setAnswer(
                  QuestionnaireResponse.QuestionnaireResponseItemAnswerComponent().apply {
                    val localDate =
                      Instant.ofEpochMilli(epochMilli).atZone(ZONE_ID_UTC).toLocalDate()
                    value = DateType(localDate.year, localDate.monthValue - 1, localDate.dayOfMonth)
                  }
                )
                // Clear focus so that the user can refocus to open the dialog
                textInputEditText.clearFocus()
              }
            }
            .show(context.supportFragmentManager, TAG)
        }
      }

      @SuppressLint("NewApi") // java.time APIs can be used due to desugaring
      override fun bind(questionnaireItemViewItem: QuestionnaireItemViewItem) {
        header.bind(questionnaireItemViewItem.questionnaireItem)

        textInputEditText.setText(
<<<<<<< HEAD
          questionnaireItemViewItem.singleAnswerOrNull
            ?.takeIf { it.hasValue() }
=======
          questionnaireItemViewItem.answers.singleOrNull()
>>>>>>> c26f86cc
            ?.valueDateType
            ?.localDate
            ?.localizedString
        )
        questionnaireItemViewItem.questionnaireItem.entryFormat?.let {
          textInputLayout.helperText = it
        }
      }

      override fun displayValidationResult(validationResult: ValidationResult) {
        textInputLayout.error =
          if (validationResult.getSingleStringValidationMessage() == "") null
          else validationResult.getSingleStringValidationMessage()
      }

      override fun setReadOnly(isReadOnly: Boolean) {
        textInputEditText.isEnabled = !isReadOnly
        textInputLayout.isEnabled = !isReadOnly
      }

      private fun createMaterialDatePicker(): MaterialDatePicker<Long> {
        val selectedDate =
          questionnaireItemViewItem
            .answers
            .singleOrNull()
            ?.valueDateType
            ?.localDate
            ?.atStartOfDay(ZONE_ID_UTC)
            ?.toInstant()
            ?.toEpochMilli()
            ?: MaterialDatePicker.todayInUtcMilliseconds()
        return MaterialDatePicker.Builder.datePicker()
          .setTitleText(R.string.select_date)
          .setSelection(selectedDate)
          .build()
      }
    }
}

internal const val TAG = "date-picker"
internal val ZONE_ID_UTC = ZoneId.of("UTC")

/**
 * Returns the [AppCompatActivity] if there exists one wrapped inside [ContextThemeWrapper] s, or
 * `null` otherwise.
 *
 * This function is inspired by the function with the same name in `AppCompateDelegateImpl`. See
 * https://cs.android.com/androidx/platform/frameworks/support/+/androidx-main:appcompat/appcompat/src/main/java/androidx/appcompat/app/AppCompatDelegateImpl.java;l=1615
 *
 * TODO: find a more robust way to do this as it is not guaranteed that the activity is an
 * AppCompatActivity.
 */
fun Context.tryUnwrapContext(): AppCompatActivity? {
  var context = this
  while (true) {
    when (context) {
      is AppCompatActivity -> return context
      is ContextThemeWrapper -> context = context.baseContext
      else -> return null
    }
  }
}

internal val DateType.localDate
  get() =
    LocalDate.of(
      year,
      month + 1,
      day,
    )<|MERGE_RESOLUTION|>--- conflicted
+++ resolved
@@ -82,12 +82,10 @@
         header.bind(questionnaireItemViewItem.questionnaireItem)
 
         textInputEditText.setText(
-<<<<<<< HEAD
-          questionnaireItemViewItem.singleAnswerOrNull
+          questionnaireItemViewItem
+            .answers
+            .singleOrNull()
             ?.takeIf { it.hasValue() }
-=======
-          questionnaireItemViewItem.answers.singleOrNull()
->>>>>>> c26f86cc
             ?.valueDateType
             ?.localDate
             ?.localizedString
