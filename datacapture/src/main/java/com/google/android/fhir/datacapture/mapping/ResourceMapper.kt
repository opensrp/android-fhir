--- conflicted
+++ resolved
@@ -107,17 +107,14 @@
   ): Bundle {
     return if (questionnaire.targetStructureMap == null)
       extractByDefinitions(questionnaire, questionnaireResponse)
-<<<<<<< HEAD
     else
       extractByStructureMap(
         questionnaire,
         questionnaireResponse,
+        context,
         structureMapProvider,
         transformSupportServices
       )
-=======
-    else extractByStructureMap(questionnaire, questionnaireResponse, context, structureMapProvider)
->>>>>>> 6cfadbcd
   }
 
   /**
