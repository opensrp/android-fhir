/*
 * Copyright 2021 Google LLC
 *
 * Licensed under the Apache License, Version 2.0 (the "License");
 * you may not use this file except in compliance with the License.
 * You may obtain a copy of the License at
 *
 *       http://www.apache.org/licenses/LICENSE-2.0
 *
 * Unless required by applicable law or agreed to in writing, software
 * distributed under the License is distributed on an "AS IS" BASIS,
 * WITHOUT WARRANTIES OR CONDITIONS OF ANY KIND, either express or implied.
 * See the License for the specific language governing permissions and
 * limitations under the License.
 */

package com.google.android.fhir.datacapture.mapping

import android.content.Context
import ca.uhn.fhir.context.FhirContext
import ca.uhn.fhir.context.support.DefaultProfileValidationSupport
import com.google.android.fhir.datacapture.DataCapture
import com.google.android.fhir.datacapture.createQuestionnaireResponseItem
import com.google.android.fhir.datacapture.targetStructureMap
import com.google.android.fhir.datacapture.utilities.toCodeType
import com.google.android.fhir.datacapture.utilities.toCoding
import com.google.android.fhir.datacapture.utilities.toIdType
import com.google.android.fhir.datacapture.utilities.toUriType
import java.lang.reflect.Field
import java.lang.reflect.Method
import java.lang.reflect.ParameterizedType
import java.util.Locale
import org.hl7.fhir.r4.context.IWorkerContext
import org.hl7.fhir.r4.hapi.ctx.HapiWorkerContext
import org.hl7.fhir.r4.model.Base
import org.hl7.fhir.r4.model.Bundle
import org.hl7.fhir.r4.model.CodeType
import org.hl7.fhir.r4.model.CodeableConcept
import org.hl7.fhir.r4.model.Coding
import org.hl7.fhir.r4.model.Enumeration
import org.hl7.fhir.r4.model.Expression
import org.hl7.fhir.r4.model.Extension
import org.hl7.fhir.r4.model.IdType
import org.hl7.fhir.r4.model.Parameters
import org.hl7.fhir.r4.model.Questionnaire
import org.hl7.fhir.r4.model.QuestionnaireResponse
import org.hl7.fhir.r4.model.Resource
import org.hl7.fhir.r4.model.StringType
import org.hl7.fhir.r4.model.StructureMap
import org.hl7.fhir.r4.model.Type
import org.hl7.fhir.r4.model.UriType
import org.hl7.fhir.r4.utils.FHIRPathEngine
import org.hl7.fhir.r4.utils.StructureMapUtilities

/**
 * Maps [QuestionnaireResponse] s to FHIR resources and vice versa.
 *
 * The process of converting [QuestionnaireResponse] s to other FHIR resources is called
 * [extraction](http://build.fhir.org/ig/HL7/sdc/extraction.html). The reverse process of converting
 * existing FHIR resources to [QuestionnaireResponse] s to be used to pre-fill the UI is called
 * [population](http://build.fhir.org/ig/HL7/sdc/populate.html).
 *
 * [Definition-based extraction](http://build.fhir.org/ig/HL7/sdc/extraction.html#definition-based-extraction)
 * and
 * [expression-based population](http://build.fhir.org/ig/HL7/sdc/populate.html#expression-based-population)
 * are used because these approaches are generic enough to work with any FHIR resource types, and at
 * the same time relatively easy to implement.
 *
 * WARNING: This is not production-ready.
 */
object ResourceMapper {

  private val fhirPathEngine: FHIRPathEngine =
    with(FhirContext.forR4()) {
      FHIRPathEngine(HapiWorkerContext(this, DefaultProfileValidationSupport(this)))
    }

  /**
   * Extract a FHIR resource from the [questionnaire] and [questionnaireResponse].
   *
   * This method supports both Definition-based and StructureMap-based extraction.
   *
   * StructureMap-based extraction will be invoked if the [Questionnaire] declares a
   * targetStructureMap extension otherwise Definition-based extraction is used. StructureMap-based
   * extraction will fail and an empty [Bundle] will be returned if the [structureMapProvider] is
   * not passed.
   *
   * @param [structureMapProvider] The [IWorkerContext] may be used along with
   * [StructureMapUtilities] to parse the script and convert it into [StructureMap].
   *
   * @return [Bundle] containing the extracted [Resource]s or empty Bundle if the extraction fails.
   * An exception might also be thrown in a few cases
   */
  suspend fun extract(
    context: Context,
    questionnaire: Questionnaire,
    questionnaireResponse: QuestionnaireResponse,
    structureMapProvider: (suspend (String, IWorkerContext) -> StructureMap?)? = null,
    transformSupportServices: StructureMapUtilities.ITransformerServices? = null
  ): Bundle {
    return if (questionnaire.targetStructureMap == null)
<<<<<<< HEAD
      extractByDefinitions(questionnaire, questionnaireResponse)
    else
      extractByStructureMap(
        questionnaire,
        questionnaireResponse,
        context,
        structureMapProvider,
        transformSupportServices
      )
=======
      extractByDefinition(questionnaire, questionnaireResponse)
    else extractByStructureMap(context, questionnaire, questionnaireResponse, structureMapProvider)
>>>>>>> f55cce38
  }

  /**
   * Extracts FHIR resources from [questionnaireResponse] (as response to [questionnaire]) using
   * Definition-based extraction.
   *
   * See http://build.fhir.org/ig/HL7/sdc/extraction.html#definition-based-extraction for more on
   * Definition-based extraction.
   */
  private fun extractByDefinition(
    questionnaire: Questionnaire,
    questionnaireResponse: QuestionnaireResponse
  ): Bundle {
    val rootResource: Resource? = questionnaire.createResource()
    val extractedResources = mutableListOf<Resource>()

    extractByDefinition(
      questionnaire.item,
      questionnaireResponse.item,
      rootResource,
      extractedResources
    )

    if (rootResource != null) {
      extractedResources += rootResource!!
    }

    return Bundle().apply {
      type = Bundle.BundleType.TRANSACTION
      entry = extractedResources.map { Bundle.BundleEntryComponent().apply { resource = it } }
    }
  }

  /**
   * Extracts FHIR resources from [questionnaireResponse] (as response to [questionnaire]) using
   * StructureMap-based extraction.
   *
   * @param structureMapProvider provides the referenced [StructureMap] either from persistence or a
   * remote service.
   *
   * @return a [Bundle] including the extraction results, or `null` if [structureMapProvider] is
   * missing.
   *
   * See http://build.fhir.org/ig/HL7/sdc/extraction.html#structuremap-based-extraction for more on
   * StructureMap-based extraction.
   */
  private suspend fun extractByStructureMap(
    context: Context,
    questionnaire: Questionnaire,
    questionnaireResponse: QuestionnaireResponse,
    structureMapProvider: (suspend (String, IWorkerContext) -> StructureMap?)?,
    transformSupportServices: StructureMapUtilities.ITransformerServices? = null
  ): Bundle {
    val simpleWorkerContext =
      DataCapture.getConfiguration(context).simpleWorkerContext.apply {
        setExpansionProfile(Parameters())
      }
    val structureMap =
      structureMapProvider?.let { it(questionnaire.targetStructureMap!!, simpleWorkerContext) }
        ?: return Bundle()

    val structureMapUtilities =
      if (transformSupportServices == null) StructureMapUtilities(simpleWorkerContext)
      else StructureMapUtilities(simpleWorkerContext, transformSupportServices)

    return Bundle().apply {
      structureMapUtilities.transform(
        simpleWorkerContext,
        questionnaireResponse,
        structureMap,
        this
      )
    }
  }

  /**
   * Returns a `QuestionnaireResponse` to the [questionnaire] that is pre-filled from the
   * [resources] See http://build.fhir.org/ig/HL7/sdc/populate.html#expression-based-population.
   */
  suspend fun populate(
    questionnaire: Questionnaire,
    vararg resources: Resource
  ): QuestionnaireResponse {
    populateInitialValues(questionnaire.item, *resources)
    return QuestionnaireResponse().apply {
      item = questionnaire.item.map { it.createQuestionnaireResponseItem() }
    }
  }

  private suspend fun populateInitialValues(
    questionnaireItems: List<Questionnaire.QuestionnaireItemComponent>,
    vararg resources: Resource
  ) {
    questionnaireItems.forEach { populateInitialValue(it, *resources) }
  }

  private suspend fun populateInitialValue(
    questionnaireItem: Questionnaire.QuestionnaireItemComponent,
    vararg resources: Resource
  ) {
    if (questionnaireItem.type != Questionnaire.QuestionnaireItemType.GROUP) {
      questionnaireItem.fetchExpression?.let { exp ->
        val resourceType = exp.expression.substringBefore(".").removePrefix("%")

        // Match the first resource of the same type
        val contextResource =
          resources.firstOrNull { it.resourceType.name.equals(resourceType) } ?: return

        val answerExtracted = fhirPathEngine.evaluate(contextResource, exp.expression)
        answerExtracted.firstOrNull()?.let { answer ->
          questionnaireItem.initial =
            mutableListOf(
              Questionnaire.QuestionnaireItemInitialComponent().setValue(answer.asExpectedType())
            )
        }
      }
    }

    populateInitialValues(questionnaireItem.item, *resources)
  }

  private val Questionnaire.QuestionnaireItemComponent.fetchExpression: Expression?
    get() {
      return this.extension.firstOrNull { it.url == ITEM_INITIAL_EXPRESSION_URL }?.let {
        it.value as Expression
      }
    }

  /**
   * Updates corresponding fields in [extractionContext] with answers in
   * [questionnaireResponseItemList]. The fields are defined in the definitions in
   * [questionnaireItemList].
   *
   * `extractionContext` can be a resource (e.g. Patient) or a complex value (e.g. HumanName).
   *
   * Handles nested questionnaire items recursively. New extraction contexts may be defined in the
   * recursion.
   */
  private fun extractByDefinition(
    questionnaireItemList: List<Questionnaire.QuestionnaireItemComponent>,
    questionnaireResponseItemList: List<QuestionnaireResponse.QuestionnaireResponseItemComponent>,
    extractionContext: Base?,
    extractionResult: MutableList<Resource>
  ) {
    val questionnaireItemListIterator = questionnaireItemList.iterator()
    val questionnaireResponseItemListIterator = questionnaireResponseItemList.iterator()
    while (questionnaireItemListIterator.hasNext() &&
      questionnaireResponseItemListIterator.hasNext()) {
      val currentQuestionnaireResponseItem = questionnaireResponseItemListIterator.next()
      var currentQuestionnaireItem = questionnaireItemListIterator.next()
      // Find the next questionnaire item with the same link ID. This is necessary because some
      // questionnaire items that are disabled might not have corresponding questionnaire response
      // items.
      while (questionnaireItemListIterator.hasNext() &&
        currentQuestionnaireItem.linkId != currentQuestionnaireResponseItem.linkId) {
        currentQuestionnaireItem = questionnaireItemListIterator.next()
      }
      if (currentQuestionnaireItem.linkId == currentQuestionnaireResponseItem.linkId) {
        extractByDefinition(
          currentQuestionnaireItem,
          currentQuestionnaireResponseItem,
          extractionContext,
          extractionResult
        )
      }
    }
  }

  /**
   * Updates corresponding field in [extractionContext] with answer in [questionnaireResponseItem].
   * The field is defined in the definition in [questionnaireItem].
   *
   * `extractionContext` can be a resource (e.g. Patient) or a complex value (e.g. HumanName).
   *
   * Handles nested questionnaire items recursively. New extraction contexts may be defined in the
   * recursion.
   */
  private fun extractByDefinition(
    questionnaireItem: Questionnaire.QuestionnaireItemComponent,
    questionnaireResponseItem: QuestionnaireResponse.QuestionnaireResponseItemComponent,
    extractionContext: Base?,
    extractionResult: MutableList<Resource>
  ) {
    when (questionnaireItem.type) {
      Questionnaire.QuestionnaireItemType.GROUP ->
        // A group in a questionnaire can do one of the following three things:
        // 1) define a new resource (e.g. Patient) to extract using item extraction context
        // extension
        // 2) define a new complex value (e.g. HumanName) to extract using the `definition` field
        // (see http://www.hl7.org/fhir/datatypes.html#complex)
        // 3) simply group questions (e.g. for display reasons) without altering the extraction
        // semantics
        when {
          questionnaireItem.itemExtractionContextNameToExpressionPair != null ->
            // Extract a new resource for a new item extraction context
            extractResourceByDefinition(
              questionnaireItem,
              questionnaireResponseItem,
              extractionResult
            )
          questionnaireItem.definition != null -> {
            // Extract a new element (which is not a resource) e.g. HumanName, Quantity, etc
            check(extractionContext != null) {
              "No extraction context defined for ${questionnaireItem.definition}"
            }
            extractComplexTypeValueByDefinition(
              questionnaireItem,
              questionnaireResponseItem,
              extractionContext,
              extractionResult
            )
          }
          else ->
            // Continue to traverse the descendants of the group item
            extractByDefinition(
              questionnaireItem.item,
              questionnaireResponseItem.item,
              extractionContext,
              extractionResult
            )
        }
      else ->
        if (questionnaireItem.definition != null) {
          // Extract a new primitive value (see http://www.hl7.org/fhir/datatypes.html#primitive)
          check(extractionContext != null) {
            "No extraction context defined for ${questionnaireItem.definition}"
          }
          extractPrimitiveTypeValueByDefinition(
            questionnaireItem,
            questionnaireResponseItem,
            extractionContext
          )
        }
    }
  }

  /**
   * Creates a new resource using the item extraction context extension on the [questionnaireItem],
   * populates it with the answers nested in [questionnaireResponseItem], and append it to
   * [extractionResult].
   */
  private fun extractResourceByDefinition(
    questionnaireItem: Questionnaire.QuestionnaireItemComponent,
    questionnaireResponseItem: QuestionnaireResponse.QuestionnaireResponseItemComponent,
    extractionResult: MutableList<Resource>
  ) {
    val resource = questionnaireItem.createResource() as Resource
    extractByDefinition(
      questionnaireItem.item,
      questionnaireResponseItem.item,
      resource,
      extractionResult
    )
    extractionResult += resource
  }

  /**
   * Creates a complex type value using the definition in [questionnaireItem], populate it with
   * answers nested in [questionnaireResponseItem], and update the corresponding field in [base]
   * with it.
   */
  private fun extractComplexTypeValueByDefinition(
    questionnaireItem: Questionnaire.QuestionnaireItemComponent,
    questionnaireResponseItem: QuestionnaireResponse.QuestionnaireResponseItemComponent,
    base: Base,
    extractionResult: MutableList<Resource>
  ) {
    val fieldName = getFieldNameByDefinition(questionnaireItem.definition)
    val value =
      try {
        // Add a value in a repeated field if it can be done, e.g., by calling `Patient#addName`
        base.addRepeatedFieldValue(fieldName)
      } catch (e: NoSuchMethodException) {
        // If the above attempt to add a value in a repeated field failed, try to get a value in the
        // choice of data type field, e.g., by calling `Observation#getValueQuantity`
        base.getChoiceFieldValue(fieldName)
      }
    extractByDefinition(
      questionnaireItem.item,
      questionnaireResponseItem.item,
      value,
      extractionResult
    )
  }

  /**
   * Updates the field in [base] defined by the definition in [questionnaireItem] with the primitive
   * type value extracted from [questionnaireResponseItem].
   */
  private fun extractPrimitiveTypeValueByDefinition(
    questionnaireItem: Questionnaire.QuestionnaireItemComponent,
    questionnaireResponseItem: QuestionnaireResponse.QuestionnaireResponseItemComponent,
    base: Base
  ) {
    val fieldName = getFieldNameByDefinition(questionnaireItem.definition)
    val definitionField = base.javaClass.getFieldOrNull(fieldName) ?: return
    if (questionnaireResponseItem.answer.isEmpty()) return
    if (definitionField.nonParameterizedType.isEnum) {
      updateFieldWithEnum(base, definitionField, questionnaireResponseItem.answer.first().value)
    } else {
      updateField(base, definitionField, questionnaireResponseItem.answer)
    }
  }
}

/**
 * Retrieves details about the target field defined in
 * [org.hl7.fhir.r4.model.Questionnaire.QuestionnaireItemComponent.definition] for easier searching
 * of the setter methods and converting the answer to the expected parameter type.
 */
private fun getFieldNameByDefinition(definition: String): String {
  val last = definition.substringAfterLast(".")
  check(!last.isNullOrEmpty()) { "Invalid field definition: $definition" }
  return last
}

/**
 * Invokes the function to add a new value in the repeated field in the `Base` object, e.g.,
 * `addName` function for `name`.
 */
private fun Base.addRepeatedFieldValue(fieldName: String) =
  javaClass.getMethod("add${fieldName.capitalize(Locale.ROOT)}").invoke(this) as Base

/**
 * Invokes the function to get a value in the choice of data type field in the `Base` object, e.g.,
 * `getValueQuantity` for `valueQuantity`.
 */
private fun Base.getChoiceFieldValue(fieldName: String) =
  javaClass.getMethod("get${fieldName.capitalize(Locale.ROOT)}").invoke(this) as Base

/**
 * Updates a field of name [field.name] on this object with the generated enum from [value] using
 * the declared setter. [field] helps to determine the field class type. The enum is generated by
 * calling fromCode method on the enum class
 */
private fun updateFieldWithEnum(base: Base, field: Field, value: Base) {
  /**
   * We have a org.hl7.fhir.r4.model.Enumerations class which contains inner classes of code-names
   * and re-implements the classes in the org.hl7.fhir.r4.model.codesystems package The
   * inner-classes in the Enumerations package are valid and not dependent on the classes in the
   * codesystems package All enum classes in the org.hl7.fhir.r4.model package implement the
   * fromCode(), toCode() methods among others
   */
  val dataTypeClass: Class<*> = field.nonParameterizedType
  val fromCodeMethod: Method = dataTypeClass.getDeclaredMethod("fromCode", String::class.java)

  val stringValue = if (value is Coding) value.code else value.toString()

  base
    .javaClass
    .getMethod("set${field.name.capitalize(Locale.ROOT)}", field.nonParameterizedType)
    .invoke(base, fromCodeMethod.invoke(dataTypeClass, stringValue))
}

private fun updateField(
  base: Base,
  field: Field,
  answers: List<QuestionnaireResponse.QuestionnaireResponseItemAnswerComponent>
) {
  val answersOfFieldType =
    answers.map { wrapAnswerInFieldType(it.value, field) }.toCollection(mutableListOf())

  try {
    updateFieldWithAnswer(base, field, answersOfFieldType.first())
  } catch (e: NoSuchMethodException) {
    // some set methods expect a list of objects
    updateListFieldWithAnswer(base, field, answersOfFieldType)
  }
}

private fun updateFieldWithAnswer(base: Base, field: Field, answerValue: Base) {
  base
    .javaClass
    .getMethod("set${field.name.capitalize(Locale.ROOT)}Element", field.type)
    .invoke(base, answerValue)
}

private fun updateListFieldWithAnswer(base: Base, field: Field, answerValue: List<Base>) {
  base
    .javaClass
    .getMethod("set${field.name.capitalize(Locale.ROOT)}", field.type)
    .invoke(base, if (field.isParameterized && field.isList) answerValue else answerValue.first())
}

/**
 * This method enables us to perform an extra step to wrap the answer using the correct type. This
 * is useful in cases where a single question maps to a CompositeType such as [CodeableConcept] or
 * enum. Normally, composite types are mapped using group questions which provide direct alignment
 * to the type elements in the group questions.
 */
private fun wrapAnswerInFieldType(answer: Base, fieldType: Field): Base {
  when (fieldType.nonParameterizedType) {
    CodeableConcept::class.java -> {
      if (answer is Coding) {
        return CodeableConcept(answer).apply { text = answer.display }
      }
    }
    IdType::class.java -> {
      if (answer is StringType) {
        return answer.toIdType()
      }
    }
    CodeType::class.java -> {
      if (answer is Coding) {
        return answer.toCodeType()
      } else if (answer is StringType) {
        return answer.toCodeType()
      }
    }
    UriType::class.java -> {
      if (answer is StringType) {
        return answer.toUriType()
      }
    }
  }
  return answer
}

private const val ITEM_INITIAL_EXPRESSION_URL: String =
  "http://hl7.org/fhir/uv/sdc/StructureDefinition/sdc-questionnaire-initialExpression"

private val Field.isList: Boolean
  get() = isParameterized && type == List::class.java

private val Field.isParameterized: Boolean
  get() = genericType is ParameterizedType

/** The non-parameterized type of this field (e.g. `String` for a field of type `List<String>`). */
private val Field.nonParameterizedType: Class<*>
  get() =
    if (isParameterized) (genericType as ParameterizedType).actualTypeArguments[0] as Class<*>
    else type

private fun Class<*>.getFieldOrNull(name: String): Field? {
  return try {
    getDeclaredField(name)
  } catch (ex: NoSuchFieldException) {
    superclass?.getFieldOrNull(name)
  }
}

/**
 * Returns the [Base] object as a [Type] as expected by
 * [Questionnaire.QuestionnaireItemAnswerOptionComponent.setValue]. Also,
 * [Questionnaire.QuestionnaireItemAnswerOptionComponent.setValue] only takes a certain [Type]
 * objects and throws exception otherwise. This extension function takes care of the conversion
 * based on the input and expected [Type].
 */
private fun Base.asExpectedType(): Type {
  return when (this) {
    is Enumeration<*> -> toCoding()
    is IdType -> StringType(idPart)
    else -> this as Type
  }
}

/**
 * Returns a newly created [Resource] from the item extraction context extension if one and only one
 * such extension exists in the questionnaire, or null otherwise.
 */
private fun Questionnaire.createResource(): Resource? =
  itemExtractionContextExtensionNameToExpressionPair?.let {
    Class.forName("org.hl7.fhir.r4.model.${it.second}").newInstance() as Resource
  }
    ?: null

/**
 * [Pair] of name and expression for the item extraction context extension if one and only one such
 * extension exists, or null otherwise.
 */
private val Questionnaire.itemExtractionContextExtensionNameToExpressionPair
  get() = this.extension.itemExtractionContextExtensionNameToExpressionPair

/**
 * Returns a newly created [Resource] from the item extraction context extension if one and only one
 * such extension exists in the questionnaire item, or null otherwise.
 */
private fun Questionnaire.QuestionnaireItemComponent.createResource(): Resource? =
  itemExtractionContextNameToExpressionPair?.let {
    Class.forName("org.hl7.fhir.r4.model.${it!!.second}").newInstance() as Resource
  }
    ?: null

/**
 * [Pair] of name and expression for the item extraction context extension if one and only one such
 * extension exists, or null otherwise.
 */
private val Questionnaire.QuestionnaireItemComponent.itemExtractionContextNameToExpressionPair:
  Pair<String, String>?
  get() = this.extension.itemExtractionContextExtensionNameToExpressionPair

/**
 * [Pair] of name and expression for the item extraction context extension if one and only one such
 * extension exists, or null otherwise.
 */
private val List<Extension>.itemExtractionContextExtensionNameToExpressionPair
  get() =
    this.singleOrNull { it.url == ITEM_CONTEXT_EXTENSION_URL }?.let {
      val expression = it.value as Expression
      expression.name to expression.expression
    }

/**
 * URL for the
 * [item extraction context extension](http://build.fhir.org/ig/HL7/sdc/StructureDefinition-sdc-questionnaire-itemExtractionContext.html)
 */
private const val ITEM_CONTEXT_EXTENSION_URL: String =
  "http://hl7.org/fhir/uv/sdc/StructureDefinition/sdc-questionnaire-itemExtractionContext"<|MERGE_RESOLUTION|>--- conflicted
+++ resolved
@@ -99,20 +99,9 @@
     transformSupportServices: StructureMapUtilities.ITransformerServices? = null
   ): Bundle {
     return if (questionnaire.targetStructureMap == null)
-<<<<<<< HEAD
-      extractByDefinitions(questionnaire, questionnaireResponse)
-    else
-      extractByStructureMap(
-        questionnaire,
-        questionnaireResponse,
-        context,
-        structureMapProvider,
-        transformSupportServices
-      )
-=======
       extractByDefinition(questionnaire, questionnaireResponse)
-    else extractByStructureMap(context, questionnaire, questionnaireResponse, structureMapProvider)
->>>>>>> f55cce38
+    else extractByStructureMap(context, questionnaire, questionnaireResponse, structureMapProvider, transformSupportServices)
+
   }
 
   /**
