/*
 * Copyright 2020 Google LLC
 *
 * Licensed under the Apache License, Version 2.0 (the "License");
 * you may not use this file except in compliance with the License.
 * You may obtain a copy of the License at
 *
 *       http://www.apache.org/licenses/LICENSE-2.0
 *
 * Unless required by applicable law or agreed to in writing, software
 * distributed under the License is distributed on an "AS IS" BASIS,
 * WITHOUT WARRANTIES OR CONDITIONS OF ANY KIND, either express or implied.
 * See the License for the specific language governing permissions and
 * limitations under the License.
 */

package com.google.android.fhir.datacapture.mapping

import ca.uhn.fhir.context.FhirContext
import ca.uhn.fhir.context.support.DefaultProfileValidationSupport
import com.google.android.fhir.datacapture.DataCaptureConfig
import com.google.android.fhir.datacapture.createQuestionnaireResponseItem
import com.google.android.fhir.datacapture.targetStructureMap
import com.google.android.fhir.datacapture.utilities.toCodeType
import com.google.android.fhir.datacapture.utilities.toCoding
import com.google.android.fhir.datacapture.utilities.toIdType
import com.google.android.fhir.datacapture.utilities.toUriType
import java.lang.reflect.Field
import java.lang.reflect.Method
import java.lang.reflect.ParameterizedType
import java.util.Locale
import org.hl7.fhir.r4.context.IWorkerContext
import org.hl7.fhir.r4.hapi.ctx.HapiWorkerContext
import org.hl7.fhir.r4.model.Base
import org.hl7.fhir.r4.model.BooleanType
import org.hl7.fhir.r4.model.Bundle
import org.hl7.fhir.r4.model.CodeType
import org.hl7.fhir.r4.model.CodeableConcept
import org.hl7.fhir.r4.model.Coding
import org.hl7.fhir.r4.model.DateTimeType
import org.hl7.fhir.r4.model.DateType
import org.hl7.fhir.r4.model.DecimalType
import org.hl7.fhir.r4.model.Enumeration
import org.hl7.fhir.r4.model.Expression
import org.hl7.fhir.r4.model.Extension
import org.hl7.fhir.r4.model.IdType
import org.hl7.fhir.r4.model.IntegerType
import org.hl7.fhir.r4.model.Parameters
import org.hl7.fhir.r4.model.Questionnaire
import org.hl7.fhir.r4.model.QuestionnaireResponse
import org.hl7.fhir.r4.model.Resource
import org.hl7.fhir.r4.model.StringType
import org.hl7.fhir.r4.model.StructureMap
import org.hl7.fhir.r4.model.TimeType
import org.hl7.fhir.r4.model.Type
import org.hl7.fhir.r4.model.UriType
import org.hl7.fhir.r4.model.UrlType
import org.hl7.fhir.r4.utils.FHIRPathEngine
import org.hl7.fhir.r4.utils.StructureMapUtilities

/**
 * Maps [QuestionnaireResponse] s to FHIR resources and vice versa.
 *
 * The process of converting [QuestionnaireResponse] s to other FHIR resources is called
 * [extraction](http://build.fhir.org/ig/HL7/sdc/extraction.html). The reverse process of converting
 * existing FHIR resources to [QuestionnaireResponse] s to be used to pre-fill the UI is called
 * [population](http://build.fhir.org/ig/HL7/sdc/populate.html).
 *
 * [Definition-based extraction](http://build.fhir.org/ig/HL7/sdc/extraction.html#definition-based-extraction)
 * and
 * [expression-based population](http://build.fhir.org/ig/HL7/sdc/populate.html#expression-based-population)
 * are used because these approaches are generic enough to work with any FHIR resource types, and at
 * the same time relatively easy to implement.
 *
 * WARNING: This is not production-ready.
 */
object ResourceMapper {

  private val fhirPathEngine: FHIRPathEngine =
    with(FhirContext.forR4()) {
      FHIRPathEngine(HapiWorkerContext(this, DefaultProfileValidationSupport(this)))
    }

  /**
   * Extract a FHIR resource from the [questionnaire] and [questionnaireResponse].
   *
   * This method supports both Definition-based and StructureMap-based extraction.
   *
   * StructureMap-based extraction will be invoked if the [Questionnaire] declares a
   * targetStructureMap extension otherwise Definition-based extraction is used. StructureMap-based
   * extraction will fail and an empty [Bundle] will be returned if the [structureMapProvider] is
   * not passed.
   *
   * @param [structureMapProvider] The [IWorkerContext] may be used along with
   * [StructureMapUtilities] to parse the script and convert it into [StructureMap].
   *
   * @return [Bundle] containing the extracted [Resource]s or empty Bundle if the extraction fails.
   * An exception might also be thrown in a few cases
   */
  suspend fun extract(
    questionnaire: Questionnaire,
    questionnaireResponse: QuestionnaireResponse,
<<<<<<< HEAD
    structureMapProvider: (suspend (String) -> StructureMap?)? = null,
    context: Context? = null,
    transformSupportServices: StructureMapUtilities.ITransformerServices? = null
  ): Bundle {
    return if (questionnaire.targetStructureMap == null)
      extractByDefinitions(questionnaire, questionnaireResponse)
    else
      extractByStructureMap(
        questionnaire,
        questionnaireResponse,
        structureMapProvider,
        context,
        transformSupportServices
      )
=======
    structureMapProvider: (suspend (String, IWorkerContext) -> StructureMap?)? = null,
  ): Bundle {
    return if (questionnaire.targetStructureMap == null)
      extractByDefinitions(questionnaire, questionnaireResponse)
    else extractByStructureMap(questionnaire, questionnaireResponse, structureMapProvider)
>>>>>>> d7f24f29
  }

  /**
   * Extracts a FHIR resource from the [questionnaire] and [questionnaireResponse] using the
   * definition-based extraction methodology.
   *
   * It currently only supports extracting a single resource. It returns a [Bundle] with the
   * extracted resource. If the process completely fails, an error is thrown or a [Bundle]
   * containing empty [Resource] is returned
   */
  private suspend fun extractByDefinitions(
    questionnaire: Questionnaire,
    questionnaireResponse: QuestionnaireResponse
  ): Bundle {

    //    TODO("Refactor the definition based extraction functions so that they are not extension
    // functions of Base any more. Instead, a extraction context should be passed down during
    // extraction.")
    val bundle = Bundle()
    val className = questionnaire.itemContextNameToExpressionMap.values.first()
    val extractedResource =
      (Class.forName("org.hl7.fhir.r4.model.$className").newInstance() as Resource).apply {
        extractFields(bundle, questionnaire.item, questionnaireResponse.item)
      }

    return bundle.apply {
      type = Bundle.BundleType.TRANSACTION
      addEntry().apply { resource = extractedResource }
    }
  }

  /**
   * Extracts a FHIR resource from the [questionnaire], [questionnaireResponse] and
   * [structureMapProvider] using the StructureMap-based extraction methodology.
   *
   * The [StructureMapProvider] implementation passed should fetch the referenced [StructureMap]
   * either from persistence or a remote service. The [StructureMap] should strictly return a
   * [Bundle], failure to this an exception will be thrown. If a [StructureMapProvider] is not
   * passed, an empty [Bundle] object is returned
   */
  private suspend fun extractByStructureMap(
    questionnaire: Questionnaire,
    questionnaireResponse: QuestionnaireResponse,
<<<<<<< HEAD
    structureMapProvider: (suspend (String) -> StructureMap?)?,
    context: Context?,
    transformSupportServices: StructureMapUtilities.ITransformerServices? = null
=======
    structureMapProvider: (suspend (String, IWorkerContext) -> StructureMap?)?,
>>>>>>> d7f24f29
  ): Bundle {
    val simpleWorkerContext =
      DataCaptureConfig.simpleWorkerContext.apply { setExpansionProfile(Parameters()) }
    val structureMap =
      structureMapProvider?.let { it(questionnaire.targetStructureMap!!, simpleWorkerContext) }
        ?: return Bundle()

    val structureMapUtilities =
      if (transformSupportServices == null) StructureMapUtilities(simpleWorkerContext)
      else StructureMapUtilities(simpleWorkerContext, transformSupportServices)

    return Bundle().apply {
      structureMapUtilities.transform(
        simpleWorkerContext,
        questionnaireResponse,
        structureMap,
        this
      )
    }
  }

  /**
   * Returns a `QuestionnaireResponse` to the [questionnaire] that is pre-filled from the
   * [resources] See http://build.fhir.org/ig/HL7/sdc/populate.html#expression-based-population.
   */
  suspend fun populate(
    questionnaire: Questionnaire,
    vararg resources: Resource
  ): QuestionnaireResponse {
    populateInitialValues(questionnaire.item, *resources)
    return QuestionnaireResponse().apply {
      item = questionnaire.item.map { it.createQuestionnaireResponseItem() }
    }
  }

  private suspend fun populateInitialValues(
    questionnaireItems: List<Questionnaire.QuestionnaireItemComponent>,
    vararg resources: Resource
  ) {
    questionnaireItems.forEach { populateInitialValue(it, *resources) }
  }

  private suspend fun populateInitialValue(
    question: Questionnaire.QuestionnaireItemComponent,
    vararg resources: Resource
  ) {
    if (question.type == Questionnaire.QuestionnaireItemType.GROUP) {
      populateInitialValues(question.item, *resources)
    } else {
      question.fetchExpression?.let { exp ->
        val resourceType = exp.expression.substringBefore(".").removePrefix("%")

        // Match the first resource of the same type
        val contextResource =
          resources.firstOrNull { it.resourceType.name.equals(resourceType) } ?: return

        val answerExtracted = fhirPathEngine.evaluate(contextResource, exp.expression)
        answerExtracted.firstOrNull()?.let { answer ->
          question.initial =
            mutableListOf(
              Questionnaire.QuestionnaireItemInitialComponent().setValue(answer.asExpectedType())
            )
        }
      }
    }
  }

  private val Questionnaire.QuestionnaireItemComponent.fetchExpression: Expression?
    get() {
      return this.extension.firstOrNull { it.url == ITEM_INITIAL_EXPRESSION_URL }?.let {
        it.value as Expression
      }
    }

  /**
   * Extracts answer values from [questionnaireResponseItemList] and updates the fields defined in
   * the corresponding questions in [questionnaireItemList]. This method handles nested fields.
   */
  private suspend fun Base.extractFields(
    bundle: Bundle,
    questionnaireItemList: List<Questionnaire.QuestionnaireItemComponent>,
    questionnaireResponseItemList: List<QuestionnaireResponse.QuestionnaireResponseItemComponent>
  ) {
    val questionnaireItemListIterator = questionnaireItemList.iterator()
    val questionnaireResponseItemListIterator = questionnaireResponseItemList.iterator()
    while (questionnaireItemListIterator.hasNext() &&
      questionnaireResponseItemListIterator.hasNext()) {
      val currentQuestionnaireResponseItem = questionnaireResponseItemListIterator.next()
      var currentQuestionnaireItem = questionnaireItemListIterator.next()
      // Find the next questionnaire item with the same link ID. This is necessary because some
      // questionnaire items that are disabled might not have corresponding questionnaire response
      // items.
      while (questionnaireItemListIterator.hasNext() &&
        currentQuestionnaireItem.linkId != currentQuestionnaireResponseItem.linkId) {
        currentQuestionnaireItem = questionnaireItemListIterator.next()
      }
      if (currentQuestionnaireItem.linkId == currentQuestionnaireResponseItem.linkId) {
        extractField(bundle, currentQuestionnaireItem, currentQuestionnaireResponseItem)
      }
    }
  }

  /**
   * Extracts the answer value from [questionnaireResponseItem] and updates the field defined in
   * [questionnaireItem]. This method handles nested fields.
   */
  private suspend fun Base.extractField(
    bundle: Bundle,
    questionnaireItem: Questionnaire.QuestionnaireItemComponent,
    questionnaireResponseItem: QuestionnaireResponse.QuestionnaireResponseItemComponent
  ) {
    if (questionnaireItem.type == Questionnaire.QuestionnaireItemType.GROUP) {
      extractResource(bundle, questionnaireItem, questionnaireResponseItem)
      if (questionnaireItem.definition == null) {
        extractFields(bundle, questionnaireItem.item, questionnaireResponseItem.item)
        return
      }
      val targetFieldName = questionnaireItem.definitionFieldName ?: return
      if (targetFieldName.isEmpty()) {
        return
      }
      val definitionField = questionnaireItem.getDefinitionField ?: return
      if (questionnaireItem.isChoiceElement(choiceTypeFieldIndex = 1)) {
        val value: Base =
          questionnaireItem.createBase().apply {
            extractFields(bundle, questionnaireItem.item, questionnaireResponseItem.item)
          }
        updateField(definitionField, value)
        return
      }
      val value: Base =
        (definitionField.nonParameterizedType.newInstance() as Base).apply {
          extractFields(bundle, questionnaireItem.item, questionnaireResponseItem.item)
        }
      updateField(definitionField, value)
      return
    }

    if (questionnaireItem.definition == null) {
      extractFields(bundle, questionnaireItem.item, questionnaireResponseItem.item)
      return
    }
    val targetFieldName = questionnaireItem.definitionFieldName ?: return
    if (targetFieldName.isEmpty()) {
      return
    }
    val definitionField = questionnaireItem.getDefinitionField ?: return
    if (questionnaireResponseItem.answer.isEmpty()) return
    if (definitionField.nonParameterizedType.isEnum) {
      updateFieldWithEnum(definitionField, questionnaireResponseItem.answer.first().value)
    } else {
      updateField(definitionField, questionnaireResponseItem.answer)
    }
  }

  /**
   * Uses
   * [item extraction context extension](http://build.fhir.org/ig/HL7/sdc/StructureDefinition-sdc-questionnaire-itemExtractionContext.html)
   * to extract resource [Resource].
   */
  private suspend fun extractResource(
    bundle: Bundle,
    questionnaireItem: Questionnaire.QuestionnaireItemComponent,
    questionnaireResponseItem: QuestionnaireResponse.QuestionnaireResponseItemComponent
  ) {
    if (questionnaireItem.itemContextNameToExpressionMap.values.isEmpty()) {
      return
    }
    val resource = questionnaireItem.createBase()
    if (resource !is Resource) {
      return
    }
    resource.extractFields(bundle, questionnaireItem.item, questionnaireResponseItem.item)
    bundle.addEntry().apply { this.resource = resource }
  }
}

/**
 * Updates a field of name [field.name] on this object with the generated enum from [value] using
 * the declared setter. [field] helps to determine the field class type. The enum is generated by
 * calling fromCode method on the enum class
 */
private fun Base.updateFieldWithEnum(field: Field, value: Base) {
  /**
   * We have a org.hl7.fhir.r4.model.Enumerations class which contains inner classes of code-names
   * and re-implements the classes in the org.hl7.fhir.r4.model.codesystems package The
   * inner-classes in the Enumerations package are valid and not dependent on the classes in the
   * codesystems package All enum classes in the org.hl7.fhir.r4.model package implement the
   * fromCode(), toCode() methods among others
   */
  val dataTypeClass: Class<*> = field.nonParameterizedType
  val fromCodeMethod: Method = dataTypeClass.getDeclaredMethod("fromCode", String::class.java)

  val stringValue = if (value is Coding) value.code else value.toString()

  javaClass
    .getMethod("set${field.name.capitalize(Locale.ROOT)}", field.nonParameterizedType)
    .invoke(this, fromCodeMethod.invoke(dataTypeClass, stringValue))
}

/**
 * Updates a field of name [field.name] on this object with the value from [value] using the
 * declared setter. [field] helps to determine the field class type.
 */
private fun Base.updateField(field: Field, value: Base) {
  val answerOfFieldType = wrapAnswerInFieldType(value, field)
  try {
    updateFieldWithAnswer(field, answerOfFieldType)
  } catch (e: NoSuchMethodException) {
    // some set methods expect a list of objects
    updateListFieldWithAnswer(field, listOf(answerOfFieldType))
  }
}

private fun Base.updateField(
  field: Field,
  answers: List<QuestionnaireResponse.QuestionnaireResponseItemAnswerComponent>
) {
  val answersOfFieldType =
    answers.map { wrapAnswerInFieldType(it.value, field) }.toCollection(mutableListOf())

  try {
    updateFieldWithAnswer(field, answersOfFieldType.first())
  } catch (e: NoSuchMethodException) {
    // some set methods expect a list of objects
    updateListFieldWithAnswer(field, answersOfFieldType)
  }
}

private fun Base.updateFieldWithAnswer(field: Field, answerValue: Base) {
  javaClass
    .getMethod("set${field.name.capitalize(Locale.ROOT)}Element", field.type)
    .invoke(this, answerValue)
}

private fun Base.updateListFieldWithAnswer(field: Field, answerValue: List<Base>) {
  javaClass
    .getMethod("set${field.name.capitalize(Locale.ROOT)}", field.type)
    .invoke(this, if (field.isParameterized && field.isList) answerValue else answerValue.first())
}

/**
 * This method enables us to perform an extra step to wrap the answer using the correct type. This
 * is useful in cases where a single question maps to a CompositeType such as [CodeableConcept] or
 * enum. Normally, composite types are mapped using group questions which provide direct alignment
 * to the type elements in the group questions.
 */
private fun wrapAnswerInFieldType(answer: Base, fieldType: Field): Base {
  when (fieldType.nonParameterizedType) {
    CodeableConcept::class.java -> {
      if (answer is Coding) {
        return CodeableConcept(answer).apply { text = answer.display }
      }
    }
    IdType::class.java -> {
      if (answer is StringType) {
        return answer.toIdType()
      }
    }
    CodeType::class.java -> {
      if (answer is Coding) {
        return answer.toCodeType()
      } else if (answer is StringType) {
        return answer.toCodeType()
      }
    }
    UriType::class.java -> {
      if (answer is StringType) {
        return answer.toUriType()
      }
    }
  }
  return answer
}

/**
 * Returns the field name for the [Questionnaire.Item]'s definition.
 *
 * For example, if the definition URI is
 * `"http://hl7.org/fhir/StructureDefinition/Patient#Patient.birthDate"`, this function will return
 * `"birthDate"`.
 */
private val Questionnaire.QuestionnaireItemComponent.definitionFieldName
  get() = this.definition?.substringAfterLast(".")

/**
 * Returns the [Class] for the answer to the [Questionnaire.QuestionnaireItemComponent].
 *
 * Used to retrieve the method to invoke to set the field in the extracted FHIR resource.
 */
private fun Questionnaire.QuestionnaireItemType.getClass(): Class<out Base>? =
  when (this) {
    Questionnaire.QuestionnaireItemType.DATE -> DateType::class.java
    Questionnaire.QuestionnaireItemType.BOOLEAN -> BooleanType::class.java
    Questionnaire.QuestionnaireItemType.DECIMAL -> DecimalType::class.java
    Questionnaire.QuestionnaireItemType.INTEGER -> IntegerType::class.java
    Questionnaire.QuestionnaireItemType.DATETIME -> DateTimeType::class.java
    Questionnaire.QuestionnaireItemType.TIME -> TimeType::class.java
    Questionnaire.QuestionnaireItemType.STRING, Questionnaire.QuestionnaireItemType.TEXT ->
      StringType::class.java
    Questionnaire.QuestionnaireItemType.URL -> UrlType::class.java
    else -> null
  }

/**
 * The map from the `name`s to `expression`s in the
 * [item extraction context extension](http://build.fhir.org/ig/HL7/sdc/StructureDefinition-sdc-questionnaire-itemExtractionContext.html)
 * s.
 */
private val Questionnaire.itemContextNameToExpressionMap: Map<String, String>
  get() {
    return itemContextExpressionMap(this.extension)
  }

private val Questionnaire.QuestionnaireItemComponent.itemContextNameToExpressionMap:
  Map<String, String>
  get() {
    return itemContextExpressionMap(this.extension)
  }

private fun itemContextExpressionMap(extensions: List<Extension>): Map<String, String> =
  extensions
    .filter { it.url == ITEM_CONTEXT_EXTENSION_URL }
    .map {
      val expression = it.value as Expression
      expression.name to expression.expression
    }
    .toMap()

/**
 * Extracts a list containing the resource name followed by field names leading to the destination
 * field defined in the [definition] field, or `null` if the [definition] field is empty or invalid.
 *
 * For example, if the [definition] field is
 * "http://hl7.org/fhir/StructureDefinition/Patient#Patient.name", `listOf("Patient", "name")` will
 * be returned.
 */
private val Questionnaire.QuestionnaireItemComponent.definitionPath: List<String>?
  get() {
    val snapshotPath = definition.substringAfter('#', "")
    if (!"[a-zA-Z]+(\\.[a-zA-Z]+)+".toRegex().matches(snapshotPath)) return null

    return snapshotPath.split(".")
  }

/**
 * Retrieves details about the target field defined in
 * [org.hl7.fhir.r4.model.Questionnaire.QuestionnaireItemComponent.definition] for easier searching
 * of the setter methods and converting the answer to the expected parameter type.
 */
private val Questionnaire.QuestionnaireItemComponent.getDefinitionField: Field?
  get() {
    val path = definitionPath ?: return null
    if (path.size < 2) return null
    val resourceClass: Class<*> = Class.forName("org.hl7.fhir.r4.model.${path[0]}")
    val definitionField: Field = getFieldOrNull(resourceClass, 1) ?: return null
    if (isChoiceElement(choiceTypeFieldIndex = 1) && path.size > 2) {
      return getNestedFieldOfChoiceType()
    }
    return path.drop(2).fold(definitionField) { field: Field?, nestedFieldName: String ->
      field?.nonParameterizedType?.getFieldOrNull(nestedFieldName)
    }
  }

/**
 * Returns nested declared field of choice data type field if present in definition. e.g returns
 * "value" field for definition #Observation.valueQuantity.value
 */
private fun Questionnaire.QuestionnaireItemComponent.getNestedFieldOfChoiceType(): Field? {
  val path = definitionPath ?: return null
  if (path.size < 3 || !path[1].startsWith(CHOICE_ELEMENT_CONSTANT_NAME)) return null
  val typeChoice = path[1].substringAfter(CHOICE_ELEMENT_CONSTANT_NAME)
  val resourceClass: Class<*> = Class.forName("org.hl7.fhir.r4.model.$typeChoice")
  return resourceClass.getFieldOrNull(path[2])
}

/**
 * Returns true if choice data type of declared field present at given choiceTypeFieldIndex in
 * definition.
 *
 * Choice of data types (https://www.hl7.org/fhir/formats.html#choice) are in the form of value[x]
 * valueQuantity, valueCodeableConcept, valueSampledData, valueString etc.
 *
 * e.g #Observation.valueQuantity.value field quantityValue is choice of data type and
 * choiceTypeFieldIndex is 1.
 *
 * @param choiceTypeFieldIndex index of field present in definition
 */
private fun Questionnaire.QuestionnaireItemComponent.isChoiceElement(
  choiceTypeFieldIndex: Int
): Boolean {
  val path = definitionPath ?: return false
  if (path.size <= choiceTypeFieldIndex) {
    return false
  }
  if (path[choiceTypeFieldIndex].startsWith(CHOICE_ELEMENT_CONSTANT_NAME)) {
    return true
  }
  return false
}

/**
 * Retrieves details about the target field defined in
 * [org.hl7.fhir.r4.model.Questionnaire.QuestionnaireItemComponent.definition].
 *
 * e.g #Observation.valueQuantity.value field index is 1 for valueQuantity.
 *
 * @param resourceClass which has declared field
 * @param fieldIndex index of field present in definition
 */
private fun Questionnaire.QuestionnaireItemComponent.getFieldOrNull(
  resourceClass: Class<*>,
  fieldIndex: Int
): Field? {
  val path = definitionPath ?: return null
  return if (isChoiceElement(fieldIndex)) {
    resourceClass.getFieldOrNull(CHOICE_ELEMENT_CONSTANT_NAME)
  } else {
    resourceClass.getFieldOrNull(path[fieldIndex])
  }
}

/**
 * Uses
 * [item extraction context extension](http://build.fhir.org/ig/HL7/sdc/StructureDefinition-sdc-questionnaire-itemExtractionContext.html)
 * to create instance of [Base].
 */
private fun Questionnaire.QuestionnaireItemComponent.createBase(): Base =
  (Class.forName("org.hl7.fhir.r4.model.${itemContextNameToExpressionMap.values.first()}")
    .newInstance() as
    Base)

/**
 * See
 * [Extension: item extraction context](http://build.fhir.org/ig/HL7/sdc/StructureDefinition-sdc-questionnaire-itemExtractionContext.html)
 * .
 */
private const val ITEM_CONTEXT_EXTENSION_URL: String =
  "http://hl7.org/fhir/uv/sdc/StructureDefinition/sdc-questionnaire-itemExtractionContext"

private const val ITEM_INITIAL_EXPRESSION_URL: String =
  "http://hl7.org/fhir/uv/sdc/StructureDefinition/sdc-questionnaire-initialExpression"

private const val CHOICE_ELEMENT_CONSTANT_NAME = "value"

private val Field.isList: Boolean
  get() = isParameterized && type == List::class.java

private val Field.isParameterized: Boolean
  get() = genericType is ParameterizedType

/** The non-parameterized type of this field (e.g. `String` for a field of type `List<String>`). */
private val Field.nonParameterizedType: Class<*>
  get() =
    if (isParameterized) (genericType as ParameterizedType).actualTypeArguments[0] as Class<*>
    else type

private fun Class<*>.getFieldOrNull(name: String): Field? {
  return try {
    getDeclaredField(name)
  } catch (ex: NoSuchFieldException) {
    return null
  }
}

/**
 * Returns the [Base] object as a [Type] as expected by
 * [Questionnaire.QuestionnaireItemAnswerOptionComponent.setValue]. Also,
 * [Questionnaire.QuestionnaireItemAnswerOptionComponent.setValue] only takes a certain [Type]
 * objects and throws exception otherwise. This extension function takes care of the conversion
 * based on the input and expected [Type].
 */
private fun Base.asExpectedType(): Type {
  return when (this) {
    is Enumeration<*> -> toCoding()
    is IdType -> StringType(idPart)
    else -> this as Type
  }
}<|MERGE_RESOLUTION|>--- conflicted
+++ resolved
@@ -100,9 +100,7 @@
   suspend fun extract(
     questionnaire: Questionnaire,
     questionnaireResponse: QuestionnaireResponse,
-<<<<<<< HEAD
-    structureMapProvider: (suspend (String) -> StructureMap?)? = null,
-    context: Context? = null,
+    structureMapProvider: (suspend (String, IWorkerContext) -> StructureMap?)? = null,
     transformSupportServices: StructureMapUtilities.ITransformerServices? = null
   ): Bundle {
     return if (questionnaire.targetStructureMap == null)
@@ -112,16 +110,8 @@
         questionnaire,
         questionnaireResponse,
         structureMapProvider,
-        context,
         transformSupportServices
       )
-=======
-    structureMapProvider: (suspend (String, IWorkerContext) -> StructureMap?)? = null,
-  ): Bundle {
-    return if (questionnaire.targetStructureMap == null)
-      extractByDefinitions(questionnaire, questionnaireResponse)
-    else extractByStructureMap(questionnaire, questionnaireResponse, structureMapProvider)
->>>>>>> d7f24f29
   }
 
   /**
@@ -165,13 +155,8 @@
   private suspend fun extractByStructureMap(
     questionnaire: Questionnaire,
     questionnaireResponse: QuestionnaireResponse,
-<<<<<<< HEAD
-    structureMapProvider: (suspend (String) -> StructureMap?)?,
-    context: Context?,
+    structureMapProvider: (suspend (String, IWorkerContext) -> StructureMap?)?,
     transformSupportServices: StructureMapUtilities.ITransformerServices? = null
-=======
-    structureMapProvider: (suspend (String, IWorkerContext) -> StructureMap?)?,
->>>>>>> d7f24f29
   ): Bundle {
     val simpleWorkerContext =
       DataCaptureConfig.simpleWorkerContext.apply { setExpansionProfile(Parameters()) }
