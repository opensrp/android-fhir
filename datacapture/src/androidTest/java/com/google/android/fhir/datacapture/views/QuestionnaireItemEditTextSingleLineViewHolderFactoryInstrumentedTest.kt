--- conflicted
+++ resolved
@@ -228,7 +228,22 @@
   }
 
   @Test
-<<<<<<< HEAD
+  @UiThreadTest
+  fun bind_readOnly_shouldDisableView() {
+    viewHolder.bind(
+      QuestionnaireItemViewItem(
+        Questionnaire.QuestionnaireItemComponent().apply { readOnly = true },
+        QuestionnaireResponse.QuestionnaireResponseItemComponent()
+      ) {}
+    )
+
+    assertThat(
+        viewHolder.itemView.findViewById<TextInputEditText>(R.id.textInputEditText).isEnabled
+      )
+      .isFalse()
+  }
+
+  @Test
   fun shouldShowImage_whenItemImageExtensionIsSet() = runBlocking {
     val attachment =
       Attachment().apply {
@@ -247,18 +262,10 @@
     viewHolder.bind(
       QuestionnaireItemViewItem(
         questionnaireItemComponent,
-=======
-  @UiThreadTest
-  fun bind_readOnly_shouldDisableView() {
-    viewHolder.bind(
-      QuestionnaireItemViewItem(
-        Questionnaire.QuestionnaireItemComponent().apply { readOnly = true },
->>>>>>> c8620a22
-        QuestionnaireResponse.QuestionnaireResponseItemComponent()
-      ) {}
-    )
-
-<<<<<<< HEAD
+        QuestionnaireResponse.QuestionnaireResponseItemComponent()
+      ) {}
+    )
+
     delay(1000)
 
     assertThat(viewHolder.itemView.findViewById<ImageView>(R.id.itemImage).visibility)
@@ -282,11 +289,5 @@
 
     assertThat(viewHolder.itemView.findViewById<ImageView>(R.id.itemImage).visibility)
       .isEqualTo(View.GONE)
-=======
-    assertThat(
-        viewHolder.itemView.findViewById<TextInputEditText>(R.id.textInputEditText).isEnabled
-      )
-      .isFalse()
->>>>>>> c8620a22
   }
 }