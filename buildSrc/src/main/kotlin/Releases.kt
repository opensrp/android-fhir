/*
 * Copyright 2023-2024 Google LLC
 *
 * Licensed under the Apache License, Version 2.0 (the "License");
 * you may not use this file except in compliance with the License.
 * You may obtain a copy of the License at
 *
 *       http://www.apache.org/licenses/LICENSE-2.0
 *
 * Unless required by applicable law or agreed to in writing, software
 * distributed under the License is distributed on an "AS IS" BASIS,
 * WITHOUT WARRANTIES OR CONDITIONS OF ANY KIND, either express or implied.
 * See the License for the specific language governing permissions and
 * limitations under the License.
 */

import org.gradle.api.Project
import org.gradle.api.artifacts.repositories.PasswordCredentials
import org.gradle.api.publish.PublishingExtension
import org.gradle.api.publish.maven.MavenPublication
import org.gradle.kotlin.dsl.configure
import org.gradle.kotlin.dsl.credentials
import org.gradle.kotlin.dsl.get
import org.gradle.kotlin.dsl.getByType
import org.gradle.kotlin.dsl.register

interface LibraryArtifact {
  /** Maven coordinate artifact id. */
  val artifactId: String

  /** Maven coordinate version. */
  val version: String

  /** Descriptive name for library. */
  val name: String
}

object Releases {
  const val groupId = "org.smartregister"

  // Libraries
  // After releasing a new version of a library, you will need to bump up the library version
  // in Dependencies.kt (in a separate PR)

  object Common : LibraryArtifact {
    override val artifactId = "common"
    override val version = "0.1.0-alpha05-preview3-SNAPSHOT"
    override val name = "Android FHIR Common Library"
  }

  object Engine : LibraryArtifact {
    override val artifactId = "engine"
<<<<<<< HEAD
    override val version = "1.1.0-preview1-SNAPSHOT"
=======
    override val version = "1.1.0-preview2-SNAPSHOT"
>>>>>>> a04d47fd
    override val name = "Android FHIR Engine Library"
  }

  object DataCapture : LibraryArtifact {
    override val artifactId = "data-capture"
    override val version = "1.2.0-preview7-SNAPSHOT"
    override val name = "Android FHIR Structured Data Capture Library"
  }

  object Workflow : LibraryArtifact {
    override val artifactId = "workflow"
    override val version = "0.1.0-beta01-preview-SNAPSHOT"
    override val name = "Android FHIR Workflow Library"
  }

  object Contrib {
    object Barcode : LibraryArtifact {
      override val artifactId = "contrib-barcode"
      override val version = "0.1.0-beta3-preview7-SNAPSHOT"
      override val name = "Android FHIR Structured Data Capture - Barcode Extensions (contrib)"
    }

    object LocationWidget : LibraryArtifact {
      override val artifactId = "contrib-locationwidget"
      override val version = "0.1.0-alpha01-preview2-SNAPSHOT"
      override val name =
        "Android FHIR Structured Data Capture - Location Widget Extensions (contrib)"
    }
  }

  object Knowledge : LibraryArtifact {
    override val artifactId = "knowledge"
    override val version = "0.1.0-beta01-preview-SNAPSHOT"
    override val name = "Android FHIR Knowledge Manager Library"
  }

  // Demo apps

  object Demo {
    const val applicationId = "com.google.android.fhir.demo"
    const val versionCode = 1
    const val versionName = "1.0"
  }

  object Catalog {
    const val applicationId = "com.google.android.fhir.catalog"
    const val versionCode = 1
    const val versionName = "1.0"
  }

  object WorkflowDemo {
    const val applicationId = "com.google.android.fhir.workflow.demo"
    const val versionCode = 1
    const val versionName = "1.0"
  }
}

fun Project.publishArtifact(artifact: LibraryArtifact) {
  val variantToPublish = "release"
  project.extensions
    .getByType<com.android.build.gradle.LibraryExtension>()
    .publishing
    .singleVariant(variantToPublish) { withSourcesJar() }
  afterEvaluate {
    configure<PublishingExtension> {
      publications {
        register<MavenPublication>(variantToPublish) {
          groupId = Releases.groupId
          artifactId = artifact.artifactId
          version = artifact.version
          from(components[variantToPublish])
          pom {
            name.set(artifact.name)
            licenses {
              license {
                name.set("The Apache License, Version 2.0")
                url.set("https://www.apache.org/licenses/LICENSE-2.0.txt")
              }
            }
          }
          repositories {
            maven {
              name = "CI"
              url =
                if (System.getenv("REPOSITORY_URL") != null) {
                  // REPOSITORY_URL is defined in .github/workflows/build.yml
                  uri(System.getenv("REPOSITORY_URL"))
                } else {
                  uri("file://${rootProject.buildDir}/ci-repo")
                }
              version =
                if (project.providers.environmentVariable("GITHUB_ACTIONS").isPresent) {
                  // ARTIFACT_VERSION_SUFFIX is defined in .github/workflows/build.yml
                  "${artifact.version}-${System.getenv("ARTIFACT_VERSION_SUFFIX")}"
                } else {
                  artifact.version
                }
              if (System.getenv("GITHUB_TOKEN") != null) {
                credentials {
                  username = System.getenv("GITHUB_ACTOR")
                  password = System.getenv("GITHUB_TOKEN")
                }
              }
            }
            maven {
              credentials(PasswordCredentials::class)
              url = uri("https://oss.sonatype.org/content/repositories/snapshots")
              name = "sonatype"
            }
          }
        }
      }
    }
  }
}<|MERGE_RESOLUTION|>--- conflicted
+++ resolved
@@ -50,11 +50,7 @@
 
   object Engine : LibraryArtifact {
     override val artifactId = "engine"
-<<<<<<< HEAD
-    override val version = "1.1.0-preview1-SNAPSHOT"
-=======
     override val version = "1.1.0-preview2-SNAPSHOT"
->>>>>>> a04d47fd
     override val name = "Android FHIR Engine Library"
   }
 
