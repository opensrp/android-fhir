--- conflicted
+++ resolved
@@ -48,11 +48,7 @@
 
   object Engine : LibraryArtifact {
     override val artifactId = "engine"
-<<<<<<< HEAD
-    override val version = "0.1.0-beta04-preview"
-=======
     override val version = "0.1.0-beta04-preview-SNAPSHOT"
->>>>>>> d7036a96
     override val name = "Android FHIR Engine Library"
   }
 
