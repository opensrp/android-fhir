/*
 * Copyright 2023-2024 Google LLC
 *
 * Licensed under the Apache License, Version 2.0 (the "License");
 * you may not use this file except in compliance with the License.
 * You may obtain a copy of the License at
 *
 *       http://www.apache.org/licenses/LICENSE-2.0
 *
 * Unless required by applicable law or agreed to in writing, software
 * distributed under the License is distributed on an "AS IS" BASIS,
 * WITHOUT WARRANTIES OR CONDITIONS OF ANY KIND, either express or implied.
 * See the License for the specific language governing permissions and
 * limitations under the License.
 */

import org.gradle.api.Project
import org.gradle.api.artifacts.repositories.PasswordCredentials
import org.gradle.api.publish.PublishingExtension
import org.gradle.api.publish.maven.MavenPublication
import org.gradle.kotlin.dsl.configure
import org.gradle.kotlin.dsl.credentials
import org.gradle.kotlin.dsl.get
import org.gradle.kotlin.dsl.getByType
import org.gradle.kotlin.dsl.register

interface LibraryArtifact {
  /** Maven coordinate artifact id. */
  val artifactId: String

  /** Maven coordinate version. */
  val version: String

  /** Descriptive name for library. */
  val name: String
}

object Releases {
  const val groupId = "org.smartregister"

  // Libraries
  // After releasing a new version of a library, you will need to bump up the library version
  // in Dependencies.kt (in a separate PR)

  object Common : LibraryArtifact {
    override val artifactId = "common"
    override val version = "0.1.0-alpha05-preview3-rc1-SNAPSHOT"
    override val name = "Android FHIR Common Library"
  }

  object Engine : LibraryArtifact {
    override val artifactId = "engine"
<<<<<<< HEAD
    override val version = "1.0.0-preview14-rc3-SNAPSHOT"
=======
    override val version = "1.0.0-preview14-SNAPSHOT"
>>>>>>> ffb393ff
    override val name = "Android FHIR Engine Library"
  }

  object DataCapture : LibraryArtifact {
    override val artifactId = "data-capture"
    override val version = "1.1.0-preview14-rc1-SNAPSHOT"
    override val name = "Android FHIR Structured Data Capture Library"
  }

  object Workflow : LibraryArtifact {
    override val artifactId = "workflow"
<<<<<<< HEAD
    override val version = "0.1.0-alpha04-preview13-rc1-SNAPSHOT"
=======
    override val version = "0.1.0-alpha04-preview13-SNAPSHOT"
>>>>>>> ffb393ff
    override val name = "Android FHIR Workflow Library"
  }

  object Contrib {
    object Barcode : LibraryArtifact {
      override val artifactId = "contrib-barcode"
      override val version = "0.1.0-beta3-preview7-rc1-SNAPSHOT"
      override val name = "Android FHIR Structured Data Capture - Barcode Extensions (contrib)"
    }

    object LocationWidget : LibraryArtifact {
      override val artifactId = "contrib-locationwidget"
      override val version = "0.1.0-alpha01-preview2-rc1-SNAPSHOT"
      override val name =
        "Android FHIR Structured Data Capture - Location Widget Extensions (contrib)"
    }
  }

  object Knowledge : LibraryArtifact {
    override val artifactId = "knowledge"
    override val version = "0.1.0-beta01-preview-rc1-SNAPSHOT"
    override val name = "Android FHIR Knowledge Manager Library"
  }

  // Demo apps

  object Demo {
    const val applicationId = "com.google.android.fhir.demo"
    const val versionCode = 1
    const val versionName = "1.0"
  }

  object Catalog {
    const val applicationId = "com.google.android.fhir.catalog"
    const val versionCode = 1
    const val versionName = "1.0"
  }
}

fun Project.publishArtifact(artifact: LibraryArtifact) {
  val variantToPublish = "release"
  project.extensions
    .getByType<com.android.build.gradle.LibraryExtension>()
    .publishing
    .singleVariant(variantToPublish) { withSourcesJar() }
  afterEvaluate {
    configure<PublishingExtension> {
      publications {
        register<MavenPublication>(variantToPublish) {
          groupId = Releases.groupId
          artifactId = artifact.artifactId
          version = artifact.version
          from(components[variantToPublish])
          pom {
            name.set(artifact.name)
            licenses {
              license {
                name.set("The Apache License, Version 2.0")
                url.set("https://www.apache.org/licenses/LICENSE-2.0.txt")
              }
            }
          }
          repositories {
            maven {
              name = "CI"
              url =
                if (System.getenv("REPOSITORY_URL") != null) {
                  // REPOSITORY_URL is defined in .github/workflows/build.yml
                  uri(System.getenv("REPOSITORY_URL"))
                } else {
                  uri("file://${rootProject.buildDir}/ci-repo")
                }
              version =
                if (project.providers.environmentVariable("GITHUB_ACTIONS").isPresent) {
                  // ARTIFACT_VERSION_SUFFIX is defined in .github/workflows/build.yml
                  "${artifact.version}-${System.getenv("ARTIFACT_VERSION_SUFFIX")}"
                } else {
                  artifact.version
                }
              if (System.getenv("GITHUB_TOKEN") != null) {
                credentials {
                  username = System.getenv("GITHUB_ACTOR")
                  password = System.getenv("GITHUB_TOKEN")
                }
              }
            }
            maven {
              credentials(PasswordCredentials::class)
              url = uri("https://oss.sonatype.org/content/repositories/snapshots")
              name = "sonatype"
            }
          }
        }
      }
    }
  }
}<|MERGE_RESOLUTION|>--- conflicted
+++ resolved
@@ -50,11 +50,7 @@
 
   object Engine : LibraryArtifact {
     override val artifactId = "engine"
-<<<<<<< HEAD
     override val version = "1.0.0-preview14-rc3-SNAPSHOT"
-=======
-    override val version = "1.0.0-preview14-SNAPSHOT"
->>>>>>> ffb393ff
     override val name = "Android FHIR Engine Library"
   }
 
@@ -66,11 +62,7 @@
 
   object Workflow : LibraryArtifact {
     override val artifactId = "workflow"
-<<<<<<< HEAD
     override val version = "0.1.0-alpha04-preview13-rc1-SNAPSHOT"
-=======
-    override val version = "0.1.0-alpha04-preview13-SNAPSHOT"
->>>>>>> ffb393ff
     override val name = "Android FHIR Workflow Library"
   }
 
