/*
 * Copyright 2023-2024 Google LLC
 *
 * Licensed under the Apache License, Version 2.0 (the "License");
 * you may not use this file except in compliance with the License.
 * You may obtain a copy of the License at
 *
 *       http://www.apache.org/licenses/LICENSE-2.0
 *
 * Unless required by applicable law or agreed to in writing, software
 * distributed under the License is distributed on an "AS IS" BASIS,
 * WITHOUT WARRANTIES OR CONDITIONS OF ANY KIND, either express or implied.
 * See the License for the specific language governing permissions and
 * limitations under the License.
 */

import org.gradle.api.Project
import org.gradle.api.publish.PublishingExtension
import org.gradle.api.publish.maven.MavenPublication
import org.gradle.kotlin.dsl.configure
import org.gradle.kotlin.dsl.get
import org.gradle.kotlin.dsl.getByType
import org.gradle.kotlin.dsl.register

interface LibraryArtifact {
  /** Maven coordinate artifact id. */
  val artifactId: String

  /** Maven coordinate version. */
  val version: String

  /** Descriptive name for library. */
  val name: String
}

object Releases {
  const val groupId = "org.smartregister"

  // Libraries
  // After releasing a new version of a library, you will need to bump up the library version
  // in Dependencies.kt (in a separate PR)

  object Common : LibraryArtifact {
    override val artifactId = "common"
    override val version = "0.1.0-alpha05-preview2-SNAPSHOT"
    override val name = "Android FHIR Common Library"
  }

  object Engine : LibraryArtifact {
    override val artifactId = "engine"
<<<<<<< HEAD
    override val version = "0.1.0-beta05-preview7-SNAPSHOT"
=======
    override val version = "1.0.0"
>>>>>>> 6140c8a3
    override val name = "Android FHIR Engine Library"
  }

  object DataCapture : LibraryArtifact {
    override val artifactId = "data-capture"
    override val version = "1.1.0-preview1-SNAPSHOT"
    override val name = "Android FHIR Structured Data Capture Library"
  }

  object Workflow : LibraryArtifact {
    override val artifactId = "workflow"
    override val version = "0.1.0-alpha04-preview4-SNAPSHOT"
    override val name = "Android FHIR Workflow Library"
  }

  object Contrib {
    object Barcode : LibraryArtifact {
      override val artifactId = "contrib-barcode"
      override val version = "0.1.0-beta3-preview6-SNAPSHOT"
      override val name = "Android FHIR Structured Data Capture - Barcode Extensions (contrib)"
    }
  }

  object Knowledge : LibraryArtifact {
    override val artifactId = "knowledge"
    override val version = "0.1.0-alpha03-preview2-SNAPSHOT"
    override val name = "Android FHIR Knowledge Manager Library"
  }

  // Demo apps

  object Demo {
    const val applicationId = "com.google.android.fhir.demo"
    const val versionCode = 1
    const val versionName = "1.0"
  }

  object Catalog {
    const val applicationId = "com.google.android.fhir.catalog"
    const val versionCode = 1
    const val versionName = "1.0"
  }
}

fun Project.publishArtifact(artifact: LibraryArtifact) {
  val variantToPublish = "release"
  project.extensions
    .getByType<com.android.build.gradle.LibraryExtension>()
    .publishing
    .singleVariant(variantToPublish) { withSourcesJar() }
  afterEvaluate {
    configure<PublishingExtension> {
      publications {
        register<MavenPublication>(variantToPublish) {
          groupId = Releases.groupId
          artifactId = artifact.artifactId
          version = artifact.version
          from(components[variantToPublish])
          pom {
            name.set(artifact.name)
            licenses {
              license {
                name.set("The Apache License, Version 2.0")
                url.set("http://www.apache.org/licenses/LICENSE-2.0.txt")
              }
            }
          }
          repositories {
            maven {
              name = "CI"
              url = uri("file://${rootProject.buildDir}/ci-repo")
              version =
                if (project.providers.environmentVariable("GITHUB_ACTIONS").isPresent) {
                  "${artifact.version}-build_${System.getenv("GITHUB_RUN_ID")}"
                } else {
                  artifact.version
                }
            }
            // Weird quirk, build fails with this entry. Reverting to individual configuration per
            // module
            //            maven {
            //              credentials(PasswordCredentials::class)
            //              url = uri("https://oss.sonatype.org/content/repositories/snapshots")
            //              name = "sonatype"
            //            }
          }
        }
      }
    }
  }
}<|MERGE_RESOLUTION|>--- conflicted
+++ resolved
@@ -48,11 +48,7 @@
 
   object Engine : LibraryArtifact {
     override val artifactId = "engine"
-<<<<<<< HEAD
-    override val version = "0.1.0-beta05-preview7-SNAPSHOT"
-=======
     override val version = "1.0.0"
->>>>>>> 6140c8a3
     override val name = "Android FHIR Engine Library"
   }
 
