/*
 * Copyright 2020 Google LLC
 *
 * Licensed under the Apache License, Version 2.0 (the "License");
 * you may not use this file except in compliance with the License.
 * You may obtain a copy of the License at
 *
 *       http://www.apache.org/licenses/LICENSE-2.0
 *
 * Unless required by applicable law or agreed to in writing, software
 * distributed under the License is distributed on an "AS IS" BASIS,
 * WITHOUT WARRANTIES OR CONDITIONS OF ANY KIND, either express or implied.
 * See the License for the specific language governing permissions and
 * limitations under the License.
 */

package com.google.android.fhir.index

import android.os.Build
import com.google.android.fhir.index.entities.NumberIndex
import com.google.android.fhir.index.entities.PositionIndex
import com.google.android.fhir.index.entities.QuantityIndex
import com.google.android.fhir.index.entities.ReferenceIndex
import com.google.android.fhir.index.entities.StringIndex
import com.google.android.fhir.index.entities.TokenIndex
import com.google.android.fhir.index.entities.UriIndex
import com.google.common.truth.Truth.assertThat
import java.math.BigDecimal
import org.hl7.fhir.r4.model.BooleanType
import org.hl7.fhir.r4.model.CodeableConcept
import org.hl7.fhir.r4.model.Coding
import org.hl7.fhir.r4.model.ContactPoint
import org.hl7.fhir.r4.model.DecimalType
import org.hl7.fhir.r4.model.Device
import org.hl7.fhir.r4.model.Enumerations
import org.hl7.fhir.r4.model.Extension
import org.hl7.fhir.r4.model.HumanName
import org.hl7.fhir.r4.model.Identifier
import org.hl7.fhir.r4.model.Invoice
<<<<<<< HEAD
import org.hl7.fhir.r4.model.Money
=======
import org.hl7.fhir.r4.model.Location
import org.hl7.fhir.r4.model.MolecularSequence
>>>>>>> dce94c14
import org.hl7.fhir.r4.model.Observation
import org.hl7.fhir.r4.model.Patient
import org.hl7.fhir.r4.model.Quantity
import org.hl7.fhir.r4.model.Reference
import org.hl7.fhir.r4.model.RiskAssessment
import org.hl7.fhir.r4.model.StringType
import org.hl7.fhir.r4.model.Substance
import org.hl7.fhir.r4.model.UriType
import org.junit.Test
import org.junit.runner.RunWith
import org.robolectric.RobolectricTestRunner
import org.robolectric.annotation.Config

/** Integration tests for {@link ResourceIndexerImpl}. */
@RunWith(RobolectricTestRunner::class)
@Config(sdk = [Build.VERSION_CODES.P])
class ResourceIndexerTest {
<<<<<<< HEAD

  @Test
  fun index_device_shouldIndexURI() {
    val device =
      Device().apply {
        id = "someID"
        url = "www.someDomainName.someDomain"
      }
    val resourceIndices = ResourceIndexer.index(device)
    assertThat(resourceIndices.uriIndices)
      .contains(UriIndex("url", "Device.url", "www.someDomainName.someDomain"))
  }

  @Test
  fun index_device_emptyURI_shouldNotIndexURI() {
    val device =
      Device().apply {
        id = "someID"
        url = ""
      }
    val resourceIndices = ResourceIndexer.index(device)
    assertThat(resourceIndices.uriIndices.any { index -> index.name == "url" }).isFalse()
  }

  @Test
  fun index_device_nullURI_shouldNotIndexURI() {
    val device =
      Device().apply {
        id = "someID"
        url = null
      }
    val resourceIndices = ResourceIndexer.index(device)
    assertThat(resourceIndices.uriIndices.any { index -> index.name == "url" }).isFalse()
  }

  @Test
  fun index_invoice_shouldIndexMoney() {
    val testInvoice =
      Invoice().apply {
        id = "some_Non_NULL_ID"
        totalNet = Money().setCurrency("EU").setValue(300)
      }

    val resourceIndices = ResourceIndexer.index(testInvoice)
    assertThat(resourceIndices.quantityIndices)
      .contains(
        QuantityIndex(
          "totalnet",
          "Invoice.totalNet",
          FHIR_CURRENCY_SYSTEM,
          "EU",
          BigDecimal.valueOf(300)
        )
      )
  }

  @Test
  fun index_substance_shouldIndexQuantity() {
    val substance =
      Substance().apply {
        id = "someID"
        instance.add(Substance.SubstanceInstanceComponent().setQuantity(Quantity(1000)))
      }

    val resourceIndices = ResourceIndexer.index(substance)

    assertThat(resourceIndices.quantityIndices)
      .contains(
        QuantityIndex("quantity", "Substance.instance.quantity", "", "", BigDecimal.valueOf(1000))
      )
  }

  @Test
  fun index_Invoice_shouldIndexIdentifier() {
    val invoice =
      Invoice().apply {
        id = "someid"
        identifier =
          mutableListOf(
            Identifier()
              .setSystemElement(UriType("someSystem"))
              .setValueElement(StringType("someValue"))
          )
      }
    val resourceIndices = ResourceIndexer.index(invoice)
    assertThat(resourceIndices.tokenIndices)
      .contains(TokenIndex("identifier", "Invoice.identifier", "someSystem", "someValue"))
  }

  @Test
  fun index_riskAssessment_ShouldIndexProbability() {
    val riskAssessment =
      RiskAssessment().apply {
        id = "someID"
        prediction =
          mutableListOf(
            RiskAssessment.RiskAssessmentPredictionComponent().setProbability(DecimalType(0.9))
          )
      }

    val resourceIndices = ResourceIndexer.index(riskAssessment)

    assertThat(resourceIndices.numberIndices)
      .contains(
        NumberIndex("probability", "RiskAssessment.prediction.probability", BigDecimal.valueOf(0.9))
      )
  }

  @Test
  fun index_Patient_ShouldIndexDeceased() {
    val patient =
      Patient().apply {
        id = "someID"
        deceased = BooleanType(true)
      }

    val resourceIndices = ResourceIndexer.index(patient)

    assertThat(resourceIndices.tokenIndices)
      .contains(
        TokenIndex(
          "deceased",
          "Patient.deceased.exists() and Patient.deceased != false",
          null,
          "true"
        )
=======
  private lateinit var qtyTestSubstance: Substance
  private lateinit var qtyTestInvoice: Invoice
  private lateinit var uriTestQuestionnaire: Questionnaire
  private lateinit var dateTestPatient: Patient
  private lateinit var lastUpdatedTestPatient: Patient
  private lateinit var numberTestChargeItem: ChargeItem
  private lateinit var numberTestMolecularSequence: MolecularSequence
  private lateinit var specialTestLocation: Location

  @Before
  fun setUp() {
    val testingUtils = TestingUtils(FhirContext.forR4().newJsonParser())
    // TODO: Improve sample data reading. Current approach has a downside of failing all tests if
    // one file name is mistyped.
    qtyTestSubstance =
      testingUtils.readFromFile(Substance::class.java, "/quantity_test_substance.json")
    qtyTestInvoice = testingUtils.readFromFile(Invoice::class.java, "/quantity_test_invoice.json")
    uriTestQuestionnaire =
      testingUtils.readFromFile(Questionnaire::class.java, "/uri_test_questionnaire.json")
    dateTestPatient = testingUtils.readFromFile(Patient::class.java, "/date_test_patient.json")
    lastUpdatedTestPatient =
      testingUtils.readFromFile(Patient::class.java, "/lastupdated_ts_test_patient.json")
    numberTestChargeItem =
      testingUtils.readFromFile(ChargeItem::class.java, "/number_test_charge_item.json")
    numberTestMolecularSequence =
      testingUtils.readFromFile(
        MolecularSequence::class.java,
        "/number_test_molecular_sequence.json"
>>>>>>> dce94c14
      )
    specialTestLocation =
      testingUtils.readFromFile(Location::class.java, "/location-example-hl7hq.json")
  }

  @Test
  fun index_patient_shouldIndexGivenName() {
    val resourceIndices = ResourceIndexer.index(TEST_PATIENT_1)
    assertThat(resourceIndices.stringIndices)
      .contains(StringIndex("given", "Patient.name.given", TEST_PATIENT_1_GIVEN_NAME_1))
  }

  @Test
  fun index_patient_shouldIndexManagingOrganization() {
    val resourceIndices = ResourceIndexer.index(TEST_PATIENT_1)
    assertThat(resourceIndices.referenceIndices)
      .contains(ReferenceIndex("organization", "Patient.managingOrganization", TEST_PATIENT_1_ORG))
  }

  @Test
  fun index_observation_shouldIndexSubject() {
    val resourceIndices = ResourceIndexer.index(TEST_OBSERVATION_1)
    assertThat(resourceIndices.referenceIndices)
      .contains(ReferenceIndex("subject", "Observation.subject", "Patient/" + TEST_PATIENT_1_ID))
  }

  @Test
  fun index_observation_shouldIndexCode() {
    val resourceIndices = ResourceIndexer.index(TEST_OBSERVATION_1)
    assertThat(resourceIndices.tokenIndices)
      .contains(TokenIndex("code", "Observation.code", TEST_CODE_SYSTEM_1, TEST_CODE_VALUE_1))
  }

  @Test
  fun index_patient_nullGivenName_shouldNotIndexGivenName() {
    val resourceIndices = ResourceIndexer.index(TEST_PATIENT_NULL_FIELDS)
    assertThat(
        resourceIndices.stringIndices.any { stringIndex ->
          stringIndex.path.equals("Patient.name.given")
        }
      )
      .isFalse()
    assertThat(
        resourceIndices.stringIndices.any { stringIndex -> stringIndex.name.equals("given") }
      )
      .isFalse()
  }

  @Test
  fun index_patient_nullOrganisation_shouldNotIndexOrganisation() {
    val resourceIndices = ResourceIndexer.index(TEST_PATIENT_NULL_FIELDS)
    assertThat(
        resourceIndices.referenceIndices.any { referenceIndex ->
          referenceIndex.path.equals("Patient.managingOrganization")
        }
      )
      .isFalse()
    assertThat(
      resourceIndices.referenceIndices.any { referenceIndex ->
        referenceIndex.name.equals("organization")
      }
    )
  }

  @Test
  fun index_patient_emptyGivenName_shouldNotIndexGivenName() {
    val resourceIndices = ResourceIndexer.index(TEST_PATIENT_EMPTY_FIELDS)
    assertThat(
        resourceIndices.stringIndices.any { stringIndex ->
          stringIndex.path.equals("Patient.name.given")
        }
      )
      .isFalse()
    assertThat(
      resourceIndices.stringIndices.any { stringIndex -> stringIndex.name.equals("given") }
    )
  }

  @Test
  fun index_patient_emptyOrganisation_shouldNotIndexOrganisation() {
    val resourceIndices = ResourceIndexer.index(TEST_PATIENT_EMPTY_FIELDS)
    assertThat(
        resourceIndices.referenceIndices.any { referenceIndex ->
          referenceIndex.path.equals("Patient.managingOrganization")
        }
      )
      .isFalse()
    assertThat(
        resourceIndices.referenceIndices.any { referenceIndex ->
          referenceIndex.name.equals("organization")
        }
      )
      .isFalse()
  }

  @Test
  fun index_observation_nullCode_shouldNotIndexCode() {
    val resourceIndices = ResourceIndexer.index(TEST_OBSERVATION_NULL_CODE)
    assertThat(
        resourceIndices.stringIndices.any { stringIndex ->
          stringIndex.path.equals("Observation.code")
        }
      )
      .isFalse()
    assertThat(resourceIndices.stringIndices.any { stringIndex -> stringIndex.name.equals("code") })
      .isFalse()
  }

  @Test
  fun index_observation_emptyCode_shouldNotIndexCode() {
    val resourceIndices = ResourceIndexer.index(TEST_OBSERVATION_EMPTY_CODE)
    assertThat(
        resourceIndices.stringIndices.any { stringIndex ->
          stringIndex.path.equals("Observation.code")
        }
      )
      .isFalse()
    assertThat(resourceIndices.stringIndices.any { stringIndex -> stringIndex.name.equals("code") })
      .isFalse()
  }

<<<<<<< HEAD
=======
  @Test
  fun index_invoice_shouldIndexMoneyQuantity() {
    val resourceIndices = ResourceIndexer.index(qtyTestInvoice)
    assertThat(resourceIndices.quantityIndices)
      .containsAtLeast(
        // Search parameter names flatten camel case so "totalGross" becomes "totalgross"
        QuantityIndex(
          "totalgross",
          "Invoice.totalGross",
          FHIR_CURRENCY_SYSTEM,
          "EUR",
          BigDecimal("48")
        ),
        QuantityIndex(
          "totalnet",
          "Invoice.totalNet",
          FHIR_CURRENCY_SYSTEM,
          "EUR",
          BigDecimal("40.22")
        )
      )
  }

  @Test
  fun index_substance_shouldIndexQuantityQuantity() {
    val resourceIndices = ResourceIndexer.index(qtyTestSubstance)
    assertThat(resourceIndices.quantityIndices)
      .contains(
        QuantityIndex(
          "quantity",
          "Substance.instance.quantity",
          "http://unitsofmeasure.org",
          "mL",
          BigDecimal("100")
        )
      )
  }

  @Test
  fun index_questionnaire_shouldIndexUri() {
    val resourceIndices = ResourceIndexer.index(uriTestQuestionnaire)
    assertThat(resourceIndices.uriIndices)
      .contains(UriIndex("url", "Questionnaire.url", "http://hl7.org/fhir/Questionnaire/3141"))
  }

  @Test
  fun index_patient_birthDate_shouldIndexBirthDate() {
    val resourceIndices = ResourceIndexer.index(dateTestPatient)
    val birthDateElement = dateTestPatient.getBirthDateElement()
    assertThat(resourceIndices.dateIndices)
      .contains(
        DateIndex(
          "birthdate",
          "Patient.birthDate",
          birthDateElement.getValue().getTime(),
          birthDateElement.getValue().getTime(),
          birthDateElement.getPrecision()
        )
      )
  }

  @Test
  fun index_patient_lastUpdated_shouldIndexLastUpdated() {
    val resourceIndices = ResourceIndexer.index(lastUpdatedTestPatient)
    val lastUpdatedElement = lastUpdatedTestPatient.getMeta().getLastUpdatedElement()
    assertThat(resourceIndices.dateIndices)
      .contains(
        DateIndex(
          "_lastUpdated",
          "Patient.meta.lastUpdated",
          lastUpdatedElement.getValue().getTime(),
          lastUpdatedElement.getValue().getTime(),
          lastUpdatedElement.getPrecision()
        )
      )
  }

  @Test
  fun index_chargeItem_shouldIndexFactorOverride() {
    val resourceIndices = ResourceIndexer.index(numberTestChargeItem)
    assertThat(resourceIndices.numberIndices)
      .contains(NumberIndex("factor-override", "ChargeItem.factorOverride", BigDecimal("0.8")))
  }

  @Test
  fun index_location_shouldIndexPosition() {
    val resourceIndices = ResourceIndexer.index(specialTestLocation)
    assertThat(resourceIndices.positionIndices).contains(PositionIndex(-83.69471, 42.2565))
  }
  @Test
  fun index_molecularSequence_shouldIndexWindowAndVariant() {
    val resourceIndices = ResourceIndexer.index(numberTestMolecularSequence)
    assertThat(resourceIndices.numberIndices)
      .containsAtLeast(
        NumberIndex(
          "window-end",
          "MolecularSequence.referenceSeq.windowEnd",
          BigDecimal("22125510")
        ),
        NumberIndex(
          "window-start",
          "MolecularSequence.referenceSeq.windowStart",
          BigDecimal("22125500")
        ),
        NumberIndex("variant-end", "MolecularSequence.variant.end", BigDecimal("22125504")),
        NumberIndex("variant-start", "MolecularSequence.variant.start", BigDecimal("22125503"))
      )
  }

  // TODO: improve the tests further.

>>>>>>> dce94c14
  private companion object {
    const val TEST_CODE_SYSTEM_1 = "http://openmrs.org/concepts"
    const val TEST_CODE_VALUE_1 = "1427AAAAAAAAAAAAAAAAAAAAAAAAAAAAAAAA"

    val TEST_PATIENT_NULL_ID = Patient()

    init {
      TEST_PATIENT_NULL_ID.id = null
    }

    // TEST_PATIENT_1 loosely based on https://www.hl7.org/fhir/patient-example-b.json.html
    const val TEST_PATIENT_1_ID = "Patient/pat2"
    const val TEST_PATIENT_1_IDENTIFIER_SYSTEM = "urn:oid:0.1.2.3.4.5.6.7"
    const val TEST_PATIENT_1_IDENTIFIER_VALUE = "123456"
    const val TEST_PATIENT_1_IDENTIFIER_TYPE_CODING_CODE = "MR"
    const val TEST_PATIENT_1_IDENTIFIER_TYPE_CODING_SYSTEM =
      "http://terminology.hl7.org/CodeSystem/v2-0203"
    const val TEST_PATIENT_1_GENDER_EXT_VALUE_CODING_CODE = "A"
    const val TEST_PATIENT_1_GENDER_EXT_VALUE_CODING_SYSTEM =
      "http://terminology.hl7.org/CodeSystem/v2-0001"
    const val TEST_PATIENT_1_GENDER_EXT_VALUE_CODING_DISPLAY = "Ambiguous"
    const val TEST_PATIENT_1_EMAIL = "donald_duck@disney.com"
    const val TEST_PATIENT_1_PHONE = "+1-877-764-2539"
    const val TEST_PATIENT_1_GIVEN_NAME_1 = "Donald"
    const val TEST_PATIENT_1_GIVEN_NAME_2 = "D"
    const val TEST_PATIENT_1_FAMILY = "Duck"
    const val TEST_PATIENT_1_ORG = "Organization/1"

    val TEST_PATIENT_1 = Patient()

    init {
      TEST_PATIENT_1.id = TEST_PATIENT_1_ID
      TEST_PATIENT_1.addIdentifier(
        Identifier()
          .setUse(Identifier.IdentifierUse.USUAL)
          .setType(
            CodeableConcept()
              .addCoding(
                Coding()
                  .setCode(TEST_PATIENT_1_IDENTIFIER_TYPE_CODING_CODE)
                  .setSystem(TEST_PATIENT_1_IDENTIFIER_TYPE_CODING_SYSTEM)
              )
          )
          .setSystem(TEST_PATIENT_1_IDENTIFIER_SYSTEM)
          .setValue(TEST_PATIENT_1_IDENTIFIER_VALUE)
      )
      TEST_PATIENT_1.active = true
      TEST_PATIENT_1.addName(
        HumanName()
          .addGiven(TEST_PATIENT_1_GIVEN_NAME_1)
          .addGiven(TEST_PATIENT_1_GIVEN_NAME_2)
          .setFamily(TEST_PATIENT_1_FAMILY)
      )
      TEST_PATIENT_1.gender = Enumerations.AdministrativeGender.OTHER
      TEST_PATIENT_1
        .getGenderElement()
        .addExtension(
          Extension()
            .setValue(
              CodeableConcept()
                .addCoding(
                  Coding()
                    .setCode(TEST_PATIENT_1_GENDER_EXT_VALUE_CODING_CODE)
                    .setSystem(TEST_PATIENT_1_GENDER_EXT_VALUE_CODING_SYSTEM)
                    .setDisplay(TEST_PATIENT_1_GENDER_EXT_VALUE_CODING_DISPLAY)
                )
            )
        )
      TEST_PATIENT_1.addTelecom(
        ContactPoint()
          .setSystem(ContactPoint.ContactPointSystem.EMAIL)
          .setValue(TEST_PATIENT_1_EMAIL)
      )
      TEST_PATIENT_1.addTelecom(
        ContactPoint()
          .setSystem(ContactPoint.ContactPointSystem.PHONE)
          .setValue(TEST_PATIENT_1_PHONE)
      )
      TEST_PATIENT_1.managingOrganization = Reference().setReference(TEST_PATIENT_1_ORG)
    }

    val TEST_PATIENT_NULL_FIELDS = Patient()

    init {
      TEST_PATIENT_NULL_FIELDS.id = "non_null_id"
      TEST_PATIENT_NULL_FIELDS.addName(HumanName().addGiven(null))
      TEST_PATIENT_NULL_FIELDS.managingOrganization = Reference().setReference(null)
    }

    val TEST_PATIENT_EMPTY_FIELDS = Patient()

    init {
      TEST_PATIENT_EMPTY_FIELDS.id = "anonymous_patient"
      TEST_PATIENT_EMPTY_FIELDS.addName(HumanName().addGiven(""))
      TEST_PATIENT_EMPTY_FIELDS.managingOrganization = Reference().setReference("")
    }

    const val TEST_OBSERVATION_1_ID = "test_observation_1"
    val TEST_OBSERVATION_1 = Observation()

    init {
      TEST_OBSERVATION_1.id = TEST_OBSERVATION_1_ID
      TEST_OBSERVATION_1.subject = Reference().setReference("Patient/" + TEST_PATIENT_1_ID)
      TEST_OBSERVATION_1.code =
        CodeableConcept()
          .addCoding(Coding().setSystem(TEST_CODE_SYSTEM_1).setCode(TEST_CODE_VALUE_1))
    }

    val TEST_OBSERVATION_NULL_CODE = Observation()

    init {
      TEST_OBSERVATION_NULL_CODE.id = "non_null_id"
      TEST_OBSERVATION_NULL_CODE.code =
        CodeableConcept().addCoding(Coding().setSystem(null).setCode(null))
    }

    val TEST_OBSERVATION_EMPTY_CODE = Observation()

    init {
      TEST_OBSERVATION_EMPTY_CODE.id = "non_empty_id"
      TEST_OBSERVATION_EMPTY_CODE.code =
        CodeableConcept().addCoding(Coding().setSystem("").setCode(""))
    }

    // See: https://www.hl7.org/fhir/valueset-currencies.html
    const val FHIR_CURRENCY_SYSTEM = "urn:iso:std:iso:4217"
  }
}<|MERGE_RESOLUTION|>--- conflicted
+++ resolved
@@ -37,12 +37,7 @@
 import org.hl7.fhir.r4.model.HumanName
 import org.hl7.fhir.r4.model.Identifier
 import org.hl7.fhir.r4.model.Invoice
-<<<<<<< HEAD
 import org.hl7.fhir.r4.model.Money
-=======
-import org.hl7.fhir.r4.model.Location
-import org.hl7.fhir.r4.model.MolecularSequence
->>>>>>> dce94c14
 import org.hl7.fhir.r4.model.Observation
 import org.hl7.fhir.r4.model.Patient
 import org.hl7.fhir.r4.model.Quantity
@@ -60,7 +55,6 @@
 @RunWith(RobolectricTestRunner::class)
 @Config(sdk = [Build.VERSION_CODES.P])
 class ResourceIndexerTest {
-<<<<<<< HEAD
 
   @Test
   fun index_device_shouldIndexURI() {
@@ -187,36 +181,6 @@
           null,
           "true"
         )
-=======
-  private lateinit var qtyTestSubstance: Substance
-  private lateinit var qtyTestInvoice: Invoice
-  private lateinit var uriTestQuestionnaire: Questionnaire
-  private lateinit var dateTestPatient: Patient
-  private lateinit var lastUpdatedTestPatient: Patient
-  private lateinit var numberTestChargeItem: ChargeItem
-  private lateinit var numberTestMolecularSequence: MolecularSequence
-  private lateinit var specialTestLocation: Location
-
-  @Before
-  fun setUp() {
-    val testingUtils = TestingUtils(FhirContext.forR4().newJsonParser())
-    // TODO: Improve sample data reading. Current approach has a downside of failing all tests if
-    // one file name is mistyped.
-    qtyTestSubstance =
-      testingUtils.readFromFile(Substance::class.java, "/quantity_test_substance.json")
-    qtyTestInvoice = testingUtils.readFromFile(Invoice::class.java, "/quantity_test_invoice.json")
-    uriTestQuestionnaire =
-      testingUtils.readFromFile(Questionnaire::class.java, "/uri_test_questionnaire.json")
-    dateTestPatient = testingUtils.readFromFile(Patient::class.java, "/date_test_patient.json")
-    lastUpdatedTestPatient =
-      testingUtils.readFromFile(Patient::class.java, "/lastupdated_ts_test_patient.json")
-    numberTestChargeItem =
-      testingUtils.readFromFile(ChargeItem::class.java, "/number_test_charge_item.json")
-    numberTestMolecularSequence =
-      testingUtils.readFromFile(
-        MolecularSequence::class.java,
-        "/number_test_molecular_sequence.json"
->>>>>>> dce94c14
       )
     specialTestLocation =
       testingUtils.readFromFile(Location::class.java, "/location-example-hl7hq.json")
@@ -338,120 +302,6 @@
       .isFalse()
   }
 
-<<<<<<< HEAD
-=======
-  @Test
-  fun index_invoice_shouldIndexMoneyQuantity() {
-    val resourceIndices = ResourceIndexer.index(qtyTestInvoice)
-    assertThat(resourceIndices.quantityIndices)
-      .containsAtLeast(
-        // Search parameter names flatten camel case so "totalGross" becomes "totalgross"
-        QuantityIndex(
-          "totalgross",
-          "Invoice.totalGross",
-          FHIR_CURRENCY_SYSTEM,
-          "EUR",
-          BigDecimal("48")
-        ),
-        QuantityIndex(
-          "totalnet",
-          "Invoice.totalNet",
-          FHIR_CURRENCY_SYSTEM,
-          "EUR",
-          BigDecimal("40.22")
-        )
-      )
-  }
-
-  @Test
-  fun index_substance_shouldIndexQuantityQuantity() {
-    val resourceIndices = ResourceIndexer.index(qtyTestSubstance)
-    assertThat(resourceIndices.quantityIndices)
-      .contains(
-        QuantityIndex(
-          "quantity",
-          "Substance.instance.quantity",
-          "http://unitsofmeasure.org",
-          "mL",
-          BigDecimal("100")
-        )
-      )
-  }
-
-  @Test
-  fun index_questionnaire_shouldIndexUri() {
-    val resourceIndices = ResourceIndexer.index(uriTestQuestionnaire)
-    assertThat(resourceIndices.uriIndices)
-      .contains(UriIndex("url", "Questionnaire.url", "http://hl7.org/fhir/Questionnaire/3141"))
-  }
-
-  @Test
-  fun index_patient_birthDate_shouldIndexBirthDate() {
-    val resourceIndices = ResourceIndexer.index(dateTestPatient)
-    val birthDateElement = dateTestPatient.getBirthDateElement()
-    assertThat(resourceIndices.dateIndices)
-      .contains(
-        DateIndex(
-          "birthdate",
-          "Patient.birthDate",
-          birthDateElement.getValue().getTime(),
-          birthDateElement.getValue().getTime(),
-          birthDateElement.getPrecision()
-        )
-      )
-  }
-
-  @Test
-  fun index_patient_lastUpdated_shouldIndexLastUpdated() {
-    val resourceIndices = ResourceIndexer.index(lastUpdatedTestPatient)
-    val lastUpdatedElement = lastUpdatedTestPatient.getMeta().getLastUpdatedElement()
-    assertThat(resourceIndices.dateIndices)
-      .contains(
-        DateIndex(
-          "_lastUpdated",
-          "Patient.meta.lastUpdated",
-          lastUpdatedElement.getValue().getTime(),
-          lastUpdatedElement.getValue().getTime(),
-          lastUpdatedElement.getPrecision()
-        )
-      )
-  }
-
-  @Test
-  fun index_chargeItem_shouldIndexFactorOverride() {
-    val resourceIndices = ResourceIndexer.index(numberTestChargeItem)
-    assertThat(resourceIndices.numberIndices)
-      .contains(NumberIndex("factor-override", "ChargeItem.factorOverride", BigDecimal("0.8")))
-  }
-
-  @Test
-  fun index_location_shouldIndexPosition() {
-    val resourceIndices = ResourceIndexer.index(specialTestLocation)
-    assertThat(resourceIndices.positionIndices).contains(PositionIndex(-83.69471, 42.2565))
-  }
-  @Test
-  fun index_molecularSequence_shouldIndexWindowAndVariant() {
-    val resourceIndices = ResourceIndexer.index(numberTestMolecularSequence)
-    assertThat(resourceIndices.numberIndices)
-      .containsAtLeast(
-        NumberIndex(
-          "window-end",
-          "MolecularSequence.referenceSeq.windowEnd",
-          BigDecimal("22125510")
-        ),
-        NumberIndex(
-          "window-start",
-          "MolecularSequence.referenceSeq.windowStart",
-          BigDecimal("22125500")
-        ),
-        NumberIndex("variant-end", "MolecularSequence.variant.end", BigDecimal("22125504")),
-        NumberIndex("variant-start", "MolecularSequence.variant.start", BigDecimal("22125503"))
-      )
-  }
-
-  // TODO: improve the tests further.
-
->>>>>>> dce94c14
   private companion object {
     const val TEST_CODE_SYSTEM_1 = "http://openmrs.org/concepts"
     const val TEST_CODE_VALUE_1 = "1427AAAAAAAAAAAAAAAAAAAAAAAAAAAAAAAA"
