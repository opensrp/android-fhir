/*
 * Copyright 2023-2024 Google LLC
 *
 * Licensed under the Apache License, Version 2.0 (the "License");
 * you may not use this file except in compliance with the License.
 * You may obtain a copy of the License at
 *
 *       http://www.apache.org/licenses/LICENSE-2.0
 *
 * Unless required by applicable law or agreed to in writing, software
 * distributed under the License is distributed on an "AS IS" BASIS,
 * WITHOUT WARRANTIES OR CONDITIONS OF ANY KIND, either express or implied.
 * See the License for the specific language governing permissions and
 * limitations under the License.
 */

package com.google.android.fhir.workflow

import android.content.Context
import androidx.annotation.WorkerThread
import ca.uhn.fhir.context.FhirContext
import ca.uhn.fhir.context.FhirVersionEnum
import com.google.android.fhir.FhirEngine
import com.google.android.fhir.FhirEngineProvider
import com.google.android.fhir.knowledge.KnowledgeManager
import com.google.android.fhir.workflow.repositories.FhirEngineRepository
import com.google.android.fhir.workflow.repositories.KnowledgeRepository
import org.hl7.fhir.instance.model.api.IBaseBundle
import org.hl7.fhir.instance.model.api.IBaseDatatype
import org.hl7.fhir.instance.model.api.IBaseParameters
import org.hl7.fhir.instance.model.api.IBaseResource
import org.hl7.fhir.r4.model.CanonicalType
import org.hl7.fhir.r4.model.IdType
import org.hl7.fhir.r4.model.Measure
import org.hl7.fhir.r4.model.MeasureReport
import org.hl7.fhir.r4.model.Parameters
import org.hl7.fhir.r4.model.PlanDefinition
import org.hl7.fhir.r4.model.Reference
import org.opencds.cqf.fhir.cql.EvaluationSettings
import org.opencds.cqf.fhir.cql.LibraryEngine
import org.opencds.cqf.fhir.cr.measure.MeasureEvaluationOptions
import org.opencds.cqf.fhir.cr.measure.common.MeasureEvalType
import org.opencds.cqf.fhir.cr.measure.common.MeasureReportType
import org.opencds.cqf.fhir.cr.plandefinition.PlanDefinitionProcessor
import org.opencds.cqf.fhir.utility.monad.Eithers
import org.opencds.cqf.fhir.utility.repository.ProxyRepository

class FhirOperator
internal constructor(
  fhirContext: FhirContext,
  fhirEngine: FhirEngine,
  knowledgeManager: KnowledgeManager,
) {
  init {
    require(fhirContext.version.version == FhirVersionEnum.R4) {
      "R4 is the only supported version by FhirOperator"
    }
  }

  private var dataRepo = FhirEngineRepository(fhirContext, fhirEngine)
  private var knowledgeRepo = KnowledgeRepository(fhirContext, knowledgeManager)

  // The knowledge manager is used for both content and terminology.
  private val repository =
    ProxyRepository(
      /* data = */ dataRepo,
      /* content = */ knowledgeRepo,
      /* terminology = */ knowledgeRepo,
    )

  private val evaluationSettings: EvaluationSettings = EvaluationSettings.getDefault()
  private val measureEvaluationOptions =
    MeasureEvaluationOptions().apply { evaluationSettings = this@FhirOperator.evaluationSettings }

  private val libraryProcessor = LibraryEngine(repository, evaluationSettings)
<<<<<<< HEAD

  private val measureProcessor = R4MeasureProcessor(repository, measureEvaluationOptions)
=======
  private val measureProcessor = FhirEngineR4MeasureProcessor(repository, measureEvaluationOptions)
  private val planDefinitionProcessor = PlanDefinitionProcessor(repository, evaluationSettings)
>>>>>>> ea22ea50

  private val planDefinitionProcessor = PlanDefinitionProcessor(repository, evaluationSettings)

  /**
   * The function evaluates a FHIR library against the database.
   *
   * NOTE: The API may internally result in a blocking IO operation. The user should call the API
   * from a worker thread or it may throw [BlockingMainThreadException] exception.
   *
   * @param libraryUrl the url of the Library to evaluate
   * @param patientId the Id of the patient to be evaluated, if applicable
   * @param parameters list of parameters to be passed to the CQL library, if applicable
   * @param additionalData Bundle of additional resources to be passed to the CQL library, if
   *   applicable
   * @param expressions names of expressions in the Library to evaluate. If null the result contains
   *   all evaluations or variables in library.
   * @return a Parameters resource that contains an evaluation result for each expression requested.
   *   Or if expressions param is null then result contains all evaluations or variables in given
   *   library.
   */
  @WorkerThread
  fun evaluateLibrary(
    libraryUrl: String,
    patientId: String? = null,
    parameters: Parameters? = null,
    additionalData: IBaseBundle? = null,
    expressions: Set<String>? = null,
  ): IBaseParameters {
    return libraryProcessor.evaluate(
      /* url = */ libraryUrl,
      /* patientId = */ patientId,
      /* parameters = */ parameters,
      /* additionalData = */ additionalData,
      /* expressions = */ expressions,
    )
  }

  /**
   * Generates a [MeasureReport] based on the provided inputs.
   *
   * NOTE: The API may internally result in a blocking IO operation. The user should call the API
   * from a worker thread or it may throw [BlockingMainThreadException] exception.
   */
  @WorkerThread
  fun evaluateMeasure(
    measureUrl: String,
    start: String,
    end: String,
    reportType: String,
    subjectId: String? = null,
    practitioner: String? = null,
    additionalData: IBaseBundle? = null,
    parameters: Parameters? = null,
  ): MeasureReport {
    val subject =
      if (!practitioner.isNullOrBlank()) {
        checkAndAddType(practitioner, "Practitioner")
      } else if (!subjectId.isNullOrBlank()) {
        checkAndAddType(subjectId, "Patient")
      } else {
        // List of null is required to run population-level measures
        null
      }

    val report =
      measureProcessor.evaluateMeasure(
        /* measure = */ Eithers.forLeft3(CanonicalType(measureUrl)),
        /* periodStart = */ start,
        /* periodEnd = */ end,
        /* reportType = */ reportType,
        /* subjectIds = */ listOf(subject),
        /* additionalData = */ additionalData,
        /* parameters = */ parameters,
      )

    // add subject reference for non-individual reportTypes
    if (report.type.name == MeasureReportType.SUMMARY.name && !subject.isNullOrBlank()) {
      report.setSubject(Reference(subject))
    }
    return report
  }

  @WorkerThread
  fun evaluateMeasure(
    measure: Measure,
    start: String,
    end: String,
    reportType: String,
    subjectId: String? = null,
    practitioner: String? = null,
    additionalData: IBaseBundle? = null,
    parameters: Parameters? = null,
  ): MeasureReport {
    val subject =
      if (!practitioner.isNullOrBlank()) {
        checkAndAddType(practitioner, "Practitioner")
      } else if (!subjectId.isNullOrBlank()) {
        checkAndAddType(subjectId, "Patient")
      } else {
        // List of null is required to run population-level measures
        null
      }

    val subjectIds = listOf(subject)

    val evalType =
      MeasureEvalType.fromCode(reportType)
        .orElse(
          if (subjectIds.isNotEmpty() && subjectIds[0] != null) {
            MeasureEvalType.SUBJECT
          } else {
            MeasureEvalType.POPULATION
          },
        ) as MeasureEvalType

    val report =
      measureProcessor.evaluateMeasure(
        /* measure = */ measure,
        /* periodStart = */ start,
        /* periodEnd = */ end,
        /* reportType = */ reportType,
        /* subjectIds = */ subjectIds,
        /* additionalData = */ additionalData,
        /* parameters = */ parameters,
        /* evalType = */ evalType,
      )

    // add subject reference for non-individual reportTypes
    if (report.type.name == MeasureReportType.SUMMARY.name && !subject.isNullOrBlank()) {
      report.setSubject(Reference(subject))
    }
    return report
  }

  /**
   * Generates a [CarePlan] based on the provided inputs.
   *
   * NOTE: The API may internally result in a blocking IO operation. The user should call the API
   * from a worker thread or it may throw [BlockingMainThreadException] exception.
   */
  @WorkerThread
  fun generateCarePlan(
    planDefinitionId: String? = null,
    planDefinitionCanonical: CanonicalType? = null,
    planDefinition: PlanDefinition? = null,
    subject: String,
    encounterId: String? = null,
    practitionerId: String? = null,
    organizationId: String? = null,
    userType: IBaseDatatype? = null,
    userLanguage: IBaseDatatype? = null,
    userTaskContext: IBaseDatatype? = null,
    setting: IBaseDatatype? = null,
    settingContext: IBaseDatatype? = null,
    parameters: IBaseParameters? = null,
    useServerData: Boolean? = null,
    bundle: IBaseBundle? = null,
    prefetchData: IBaseParameters? = null,
  ): IBaseResource {
    return planDefinitionProcessor.apply(
      /* planDefinition = */ Eithers.for3(
        planDefinitionCanonical,
        IdType("PlanDefinition", planDefinitionId),
        planDefinition,
      ),
      /* subject = */ subject,
      /* encounter = */ encounterId,
      /* practitioner = */ practitionerId,
      /* organization = */ organizationId,
      /* userType = */ userType,
      /* userLanguage = */ userLanguage,
      /* userTaskContext = */ userTaskContext,
      /* setting = */ setting,
      /* settingContext = */ settingContext,
      /* parameters = */ parameters,
      /* useServerData = */ useServerData,
      /* bundle = */ bundle,
      /* prefetchData = */ prefetchData,
      libraryProcessor,
    ) as IBaseResource
  }

  /** Checks if the Resource ID contains a type and if not, adds a default type */
  private fun checkAndAddType(id: String, defaultType: String): String {
    return if (id.indexOf("/") == -1) "$defaultType/$id" else id
  }

  class Builder(private val applicationContext: Context) {
    private var fhirContext: FhirContext? = null
    private var fhirEngine: FhirEngine? = null
    private var knowledgeManager: KnowledgeManager? = null

    fun fhirEngine(fhirEngine: FhirEngine) = apply { this.fhirEngine = fhirEngine }

    fun knowledgeManager(knowledgeManager: KnowledgeManager) = apply {
      this.knowledgeManager = knowledgeManager
    }

    fun fhirContext(fhirContext: FhirContext) = apply { this.fhirContext = fhirContext }

    fun build(): FhirOperator {
      return FhirOperator(
        fhirContext ?: FhirContext(FhirVersionEnum.R4),
        fhirEngine ?: FhirEngineProvider.getInstance(applicationContext),
        knowledgeManager ?: KnowledgeManager.create(applicationContext),
      )
    }
  }
}<|MERGE_RESOLUTION|>--- conflicted
+++ resolved
@@ -73,14 +73,7 @@
     MeasureEvaluationOptions().apply { evaluationSettings = this@FhirOperator.evaluationSettings }
 
   private val libraryProcessor = LibraryEngine(repository, evaluationSettings)
-<<<<<<< HEAD
-
-  private val measureProcessor = R4MeasureProcessor(repository, measureEvaluationOptions)
-=======
   private val measureProcessor = FhirEngineR4MeasureProcessor(repository, measureEvaluationOptions)
-  private val planDefinitionProcessor = PlanDefinitionProcessor(repository, evaluationSettings)
->>>>>>> ea22ea50
-
   private val planDefinitionProcessor = PlanDefinitionProcessor(repository, evaluationSettings)
 
   /**
