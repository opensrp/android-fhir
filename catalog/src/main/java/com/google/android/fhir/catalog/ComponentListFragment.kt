/*
 * Copyright 2021 Google LLC
 *
 * Licensed under the Apache License, Version 2.0 (the "License");
 * you may not use this file except in compliance with the License.
 * You may obtain a copy of the License at
 *
 *       http://www.apache.org/licenses/LICENSE-2.0
 *
 * Unless required by applicable law or agreed to in writing, software
 * distributed under the License is distributed on an "AS IS" BASIS,
 * WITHOUT WARRANTIES OR CONDITIONS OF ANY KIND, either express or implied.
 * See the License for the specific language governing permissions and
 * limitations under the License.
 */

package com.google.android.fhir.catalog

import android.os.Bundle
import android.view.Gravity
import android.view.View
import androidx.appcompat.app.AppCompatActivity
import androidx.fragment.app.Fragment
import androidx.fragment.app.viewModels
import androidx.navigation.fragment.findNavController
import androidx.recyclerview.widget.GridLayoutManager
import androidx.recyclerview.widget.RecyclerView

/** Fragment for the component list. */
class ComponentListFragment : Fragment(R.layout.component_list_fragment) {
  private val viewModel: ComponentListViewModel by viewModels()

  override fun onViewCreated(view: View, savedInstanceState: Bundle?) {
    super.onViewCreated(view, savedInstanceState)
    setUpComponentsRecyclerView()
  }

  override fun onResume() {
    super.onResume()
    setUpActionBar()
    (activity as MainActivity).showBottomNavigationView(View.VISIBLE)
  }

  private fun setUpActionBar() {
    (requireActivity() as AppCompatActivity).supportActionBar?.apply {
      setDisplayHomeAsUpEnabled(false)
    }
    (activity as MainActivity).setActionBar(
      getString(R.string.toolbar_text),
      Gravity.CENTER_HORIZONTAL
    )
    setHasOptionsMenu(true)
  }

  private fun setUpComponentsRecyclerView() {
    val adapter =
      ComponentsRecyclerViewAdapter(::onItemClick).apply {
        submitList(viewModel.getComponentList())
      }
    val recyclerView = requireView().findViewById<RecyclerView>(R.id.componentsRecyclerView)
    recyclerView.adapter = adapter
    recyclerView.layoutManager = GridLayoutManager(requireContext(), 2)
  }

  private fun onItemClick(component: ComponentListViewModel.Component) {
    // TODO Remove check when all components questionnaire json are updated.
<<<<<<< HEAD
=======
    // https://github.com/google/android-fhir/issues/1076
>>>>>>> da168b42
    if (viewModel.getQuestionnaire(component).isEmpty()) {
      return
    }
    launchQuestionnaireFragment(component)
  }

  private fun launchQuestionnaireFragment(component: ComponentListViewModel.Component) {
    findNavController()
      .navigate(
        ComponentListFragmentDirections.actionComponentsFragmentToGalleryQuestionnaireFragment(
          context?.getString(component.textId) ?: "",
<<<<<<< HEAD
          viewModel.getQuestionnaire(component),
          null
=======
          viewModel.getQuestionnaire(component)
>>>>>>> da168b42
        )
      )
  }
}<|MERGE_RESOLUTION|>--- conflicted
+++ resolved
@@ -64,10 +64,7 @@
 
   private fun onItemClick(component: ComponentListViewModel.Component) {
     // TODO Remove check when all components questionnaire json are updated.
-<<<<<<< HEAD
-=======
     // https://github.com/google/android-fhir/issues/1076
->>>>>>> da168b42
     if (viewModel.getQuestionnaire(component).isEmpty()) {
       return
     }
@@ -79,12 +76,7 @@
       .navigate(
         ComponentListFragmentDirections.actionComponentsFragmentToGalleryQuestionnaireFragment(
           context?.getString(component.textId) ?: "",
-<<<<<<< HEAD
-          viewModel.getQuestionnaire(component),
-          null
-=======
           viewModel.getQuestionnaire(component)
->>>>>>> da168b42
         )
       )
   }
