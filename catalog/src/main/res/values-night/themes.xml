--- conflicted
+++ resolved
@@ -41,7 +41,6 @@
         >?attr/colorPrimaryVariant</item>
         <!-- Customize your theme here. -->
         <item name="questionnaire_theme">@style/DarkTheme.MyQuestionnaire</item>
-<<<<<<< HEAD
     </style>
 
     <style name="DarkTheme.MyQuestionnaire" parent="Theme.MyQuestionnaire">
@@ -67,27 +66,8 @@
         >@style/TextAppearance.MyQuestionnaire.Layout.Header.Text
     </item>
   </style>
+
   <style name="ThemeOverlay.App.Layout.Header.Text" parent="">
     <item name="colorOnSurface">@color/grey_200</item>
   </style>
-=======
-    </style>
-
-    <style name="DarkTheme.MyQuestionnaire" parent="Theme.MyQuestionnaire">
-      <item name="colorPrimary">@color/blue_300</item>
-      <item name="colorSecondary">@color/blue_300_38</item>
-      <item name="android:colorBackground">@color/grey_900</item>
-      <item name="colorError">@color/red_300</item>
-      <item name="colorSurface">@color/grey_900</item>
-
-      <item name="colorOnPrimary">@color/grey_900</item>
-      <item name="colorOnBackground">@color/grey_200</item>
-      <item name="colorOnSurface">@color/grey_200</item>
-      <item name="colorOnError">@color/grey_900</item>
-    </style>
-
-  <style name="ThemeOverlay.App.RadioButton" parent="">
-    <item name="colorSecondary">?attr/colorPrimary</item>
-  </style>
->>>>>>> da168b42
 </resources>