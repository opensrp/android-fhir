--- conflicted
+++ resolved
@@ -45,10 +45,7 @@
         android:layout_width="match_parent"
         android:layout_height="match_parent"
         android:layout_marginTop="56dp"
-<<<<<<< HEAD
-=======
         android:layout_marginBottom="56dp"
->>>>>>> 38be4184
         android:name="androidx.navigation.fragment.NavHostFragment"
         app:defaultNavHost="true"
         app:layout_constraintTop_toBottomOf="@+id/toolbar"
