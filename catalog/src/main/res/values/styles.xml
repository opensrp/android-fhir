<?xml version="1.0" encoding="utf-8" ?>
<!--
 Copyright 2021 Google LLC

 Licensed under the Apache License, Version 2.0 (the "License");
 you may not use this file except in compliance with the License.
 You may obtain a copy of the License at

      http://www.apache.org/licenses/LICENSE-2.0

 Unless required by applicable law or agreed to in writing, software
 distributed under the License is distributed on an "AS IS" BASIS,
 WITHOUT WARRANTIES OR CONDITIONS OF ANY KIND, either express or implied.
 See the License for the specific language governing permissions and
 limitations under the License.
-->
<resources>

    <!-- The custom theme for the questionnaires in this application. -->
    <style name="Theme.MyQuestionnaire" parent="Theme.Questionnaire">
        <item name="colorPrimary">@color/blue_600</item>
        <item name="colorSecondary">@color/blue_50</item>
        <item name="android:colorBackground">@color/white</item>
        <item name="colorSurface">@color/white</item>
        <item name="colorError">@color/red_600</item>

        <item name="colorOnPrimary">@color/white</item>
        <item name="colorOnSecondary">@color/blue_700</item>
        <item name="colorOnBackground">@color/grey_900</item>
        <item name="colorOnSurface">@color/grey_800</item>
        <item name="colorOnError">@color/white</item>

        <item
            name="groupHeaderTextAppearanceQuestionnaire"
        >@style/TextAppearance.MyQuestionnaire.GroupHeader
        </item>
        <item
            name="headerTextAppearanceQuestionnaire"
        >@style/TextAppearance.MyQuestionnaire.Header.Text
        </item>
        <item
            name="submitButtonStyleQuestionnaire"
        >@style/Widget.App.MaterialComponents.Button.Submit
        </item>
    </style>
    <style
        name="TextAppearance.MyQuestionnaire.GroupHeader"
        parent="TextAppearance.MaterialComponents.Headline6"
    >
        <item name="android:textColor">?attr/colorOnSurface</item>
    </style>
    <style
        name="TextAppearance.MyQuestionnaire.Header.Text"
        parent="TextAppearance.MaterialComponents.Headline3"
    >
        <item name="android:textColor">?attr/colorOnSurface</item>
        <item name="android:textSize">28sp</item>
        <item name="android:lineSpacingExtra">3sp</item>
    </style>
    <style name="itemTextViewStyle">
        <item name="android:fontFamily">sans-serif</item>
        <item name="android:letterSpacing">0.01</item>
        <item name="android:textAppearance">?attr/textAppearanceBody2</item>
        <item name="android:textColor">@color/grey_800</item>
        <item name="android:textSize">14sp</item>
        <item name="android:typeface">normal</item>
    </style>
    <style name="ToolbarStyle">
        <item name="android:fontFamily">sans-serif</item>
        <item name="android:textColor">@color/toolbar_text_color</item>
        <item name="android:textSize">18sp</item>
    </style>

    <style name="Theme.MyQuestionnaire.Layout">
        <item
            name="headerTextAppearanceQuestionnaire"
        >@style/TextAppearance.MyQuestionnaire.Layout.Header.Text
        </item>
    </style>
    <style
        name="TextAppearance.MyQuestionnaire.Layout.Header.Text"
        parent="TextAppearance.MaterialComponents.Subtitle1"
    >
        <item
            name="materialThemeOverlay"
        >@style/ThemeOverlay.App.Layout.Header.Text</item>
        <item name="android:textStyle">bold</item>
        <item name="android:textColor">?attr/colorOnSurface</item>
        <item name="android:letterSpacing">0.1</item>
    </style>
    <style name="ThemeOverlay.App.Layout.Header.Text" parent="">
        <item name="colorOnSurface">@color/grey_900</item>
    </style>
    <style
<<<<<<< HEAD
        name="Widget.App.MaterialComponents.Button.Submit"
        parent="Questionnaire.Widget.MaterialComponents.Button.Submit"
    >
        <item name="android:visibility">gone</item>
=======
        name="TextAppearance.MyQuestionnaire.Body1"
        parent="TextAppearance.MaterialComponents.Body1"
    >
        <item name="android:textColor">?attr/colorOnSurface</item>
        <item name="android:lineSpacingExtra">5sp</item>
        <item name="android:letterSpacing">.01</item>
>>>>>>> f31f5b7f
    </style>
</resources><|MERGE_RESOLUTION|>--- conflicted
+++ resolved
@@ -92,18 +92,17 @@
         <item name="colorOnSurface">@color/grey_900</item>
     </style>
     <style
-<<<<<<< HEAD
-        name="Widget.App.MaterialComponents.Button.Submit"
-        parent="Questionnaire.Widget.MaterialComponents.Button.Submit"
-    >
-        <item name="android:visibility">gone</item>
-=======
         name="TextAppearance.MyQuestionnaire.Body1"
         parent="TextAppearance.MaterialComponents.Body1"
     >
         <item name="android:textColor">?attr/colorOnSurface</item>
         <item name="android:lineSpacingExtra">5sp</item>
         <item name="android:letterSpacing">.01</item>
->>>>>>> f31f5b7f
+    </style>
+    <style
+        name="Widget.App.MaterialComponents.Button.Submit"
+        parent="Questionnaire.Widget.MaterialComponents.Button.Submit"
+    >
+    <item name="android:visibility">gone</item>
     </style>
 </resources>