--- conflicted
+++ resolved
@@ -50,7 +50,6 @@
     >
         <item name="android:textColor">?attr/colorOnSurface</item>
     </style>
-<<<<<<< HEAD
     <style
         name="TextAppearance.MyQuestionnaire.Header.Text"
         parent="TextAppearance.MaterialComponents.Headline3"
@@ -73,10 +72,7 @@
             <item name="colorSecondary">?attr/colorPrimary</item>
         </style>
 
-    <style name="ComponentItemTextViewStyle">
-=======
     <style name="itemTextViewStyle">
->>>>>>> f55cce38
         <item name="android:fontFamily">sans-serif</item>
         <item name="android:letterSpacing">0.01</item>
         <item name="android:textAppearance">?attr/textAppearanceBody2</item>
