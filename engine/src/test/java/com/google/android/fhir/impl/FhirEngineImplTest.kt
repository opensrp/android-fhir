--- conflicted
+++ resolved
@@ -27,13 +27,10 @@
 import com.google.android.fhir.search.search
 import com.google.android.fhir.sync.AcceptLocalConflictResolver
 import com.google.android.fhir.sync.AcceptRemoteConflictResolver
-<<<<<<< HEAD
 import com.google.android.fhir.sync.DownloadState
-=======
 import com.google.android.fhir.testing.assertResourceEquals
 import com.google.android.fhir.testing.assertResourceNotEquals
 import com.google.android.fhir.testing.readFromFile
->>>>>>> 81246b15
 import com.google.common.truth.Truth.assertThat
 import java.util.Date
 import kotlinx.coroutines.Dispatchers
@@ -494,7 +491,6 @@
             }
           )
         }
-<<<<<<< HEAD
       fhirEngine
         .syncDownload(AcceptLocalConflictResolver) {
           flowOf(DownloadState.Success(listOf((originalPatient)), 1, 1))
@@ -503,13 +499,6 @@
       var localChange =
         originalPatient.copy().apply { addAddress(Address().apply { city = "Malibu" }) }
       fhirEngine.update(localChange)
-=======
-      fhirEngine.syncDownload(AcceptLocalConflictResolver) { flowOf((listOf((originalPatient)))) }
-      var localChange =
-        originalPatient.copy().apply { addAddress(Address().apply { city = "Malibu" }) }
-      fhirEngine.update(localChange)
-
->>>>>>> 81246b15
       localChange =
         localChange.copy().apply {
           addAddress(
@@ -531,15 +520,11 @@
           addAddress(Address().apply { country = "USA" })
         }
 
-<<<<<<< HEAD
       fhirEngine
         .syncDownload(AcceptLocalConflictResolver) {
           flowOf(DownloadState.Success(listOf(remoteChange), 1, 1))
         }
         .collect()
-=======
-      fhirEngine.syncDownload(AcceptLocalConflictResolver) { flowOf((listOf(remoteChange))) }
->>>>>>> 81246b15
 
       val localChangeDiff =
         """[{"op":"remove","path":"\/address\/0\/country"},{"op":"add","path":"\/address\/0\/city","value":"Malibu"},{"op":"add","path":"\/address\/-","value":{"city":"Malibu","state":"California"}}]"""
@@ -550,11 +535,7 @@
             .localChange.payload
         )
         .isEqualTo(localChangeDiff)
-<<<<<<< HEAD
-      testingUtils.assertResourceEquals(fhirEngine.get<Patient>("original-002"), localChange)
-=======
       assertResourceEquals(fhirEngine.get<Patient>("original-002"), localChange)
->>>>>>> 81246b15
     }
 
   companion object {
