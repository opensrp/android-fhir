/*
 * Copyright 2023-2024 Google LLC
 *
 * Licensed under the Apache License, Version 2.0 (the "License");
 * you may not use this file except in compliance with the License.
 * You may obtain a copy of the License at
 *
 *       http://www.apache.org/licenses/LICENSE-2.0
 *
 * Unless required by applicable law or agreed to in writing, software
 * distributed under the License is distributed on an "AS IS" BASIS,
 * WITHOUT WARRANTIES OR CONDITIONS OF ANY KIND, either express or implied.
 * See the License for the specific language governing permissions and
 * limitations under the License.
 */

package com.google.android.fhir.impl

import androidx.test.core.app.ApplicationProvider
import ca.uhn.fhir.rest.param.ParamPrefixEnum
import com.google.android.fhir.FhirServices.Companion.builder
import com.google.android.fhir.LocalChange
import com.google.android.fhir.LocalChange.Type
import com.google.android.fhir.db.ResourceNotFoundException
import com.google.android.fhir.delete
import com.google.android.fhir.get
import com.google.android.fhir.lastUpdated
import com.google.android.fhir.logicalId
import com.google.android.fhir.search.LOCAL_LAST_UPDATED_PARAM
import com.google.android.fhir.search.search
import com.google.android.fhir.sync.AcceptLocalConflictResolver
import com.google.android.fhir.sync.AcceptRemoteConflictResolver
import com.google.android.fhir.sync.ResourceSyncException
import com.google.android.fhir.sync.upload.ResourceUploadResponseMapping
import com.google.android.fhir.sync.upload.SyncUploadProgress
import com.google.android.fhir.sync.upload.UploadRequestResult
import com.google.android.fhir.sync.upload.UploadStrategy
import com.google.android.fhir.testing.assertResourceEquals
import com.google.android.fhir.testing.assertResourceNotEquals
import com.google.android.fhir.testing.readFromFile
import com.google.android.fhir.versionId
import com.google.common.truth.Truth.assertThat
import java.time.Instant
import java.util.Date
import kotlinx.coroutines.Dispatchers
import kotlinx.coroutines.flow.flowOf
import kotlinx.coroutines.runBlocking
import kotlinx.coroutines.test.runTest
import org.hl7.fhir.exceptions.FHIRException
import org.hl7.fhir.r4.model.Address
import org.hl7.fhir.r4.model.CanonicalType
import org.hl7.fhir.r4.model.Coding
import org.hl7.fhir.r4.model.DateTimeType
import org.hl7.fhir.r4.model.Enumerations
import org.hl7.fhir.r4.model.HumanName
import org.hl7.fhir.r4.model.Meta
import org.hl7.fhir.r4.model.Patient
import org.hl7.fhir.r4.model.ResourceType
import org.junit.Assert.assertThrows
import org.junit.Before
import org.junit.Test
import org.junit.runner.RunWith
import org.robolectric.RobolectricTestRunner

/** Unit tests for [FhirEngineImpl]. */
@RunWith(RobolectricTestRunner::class)
class FhirEngineImplTest {
  private val services = builder(ApplicationProvider.getApplicationContext()).inMemory().build()
  private val fhirEngine = services.fhirEngine

  @Before fun setUp(): Unit = runBlocking { fhirEngine.create(TEST_PATIENT_1) }

  @Test
  fun create_shouldCreateResource() = runBlocking {
    val ids = fhirEngine.create(TEST_PATIENT_2)
    assertThat(ids).containsExactly("test_patient_2")
    assertResourceEquals(TEST_PATIENT_2, fhirEngine.get<Patient>(TEST_PATIENT_2_ID))
  }

  @Test
  fun createAll_shouldCreateResource() = runBlocking {
    val ids = fhirEngine.create(TEST_PATIENT_1, TEST_PATIENT_2)
    assertThat(ids).containsExactly("test_patient_1", "test_patient_2")
    assertResourceEquals(TEST_PATIENT_1, fhirEngine.get<Patient>(TEST_PATIENT_1_ID))
    assertResourceEquals(TEST_PATIENT_2, fhirEngine.get<Patient>(TEST_PATIENT_2_ID))
  }

  @Test
  fun create_resourceWithoutId_shouldCreateResourceWithAssignedId() = runBlocking {
    val patient =
      Patient().apply {
        addName(
          HumanName().apply {
            family = "FamilyName"
            addGiven("GivenName")
          },
        )
      }
    val ids = fhirEngine.create(patient.copy())
    assertThat(ids).hasSize(1)
    assertResourceEquals(patient.setId(ids.first()), fhirEngine.get<Patient>(ids.first()))
  }

  @Test
  fun update_nonexistentResource_shouldNotInsertResource() {
    val exception =
      assertThrows(ResourceNotFoundException::class.java) {
        runBlocking { fhirEngine.update(TEST_PATIENT_2) }
      }
    assertThat(exception.message)
      .isEqualTo(
        "Resource not found with type ${TEST_PATIENT_2.resourceType.name} and id $TEST_PATIENT_2_ID!",
      )
  }

  @Test
  fun update_shouldUpdateResource() = runBlocking {
    val patient1 =
      Patient().apply {
        id = "test-update-patient-001"
        gender = Enumerations.AdministrativeGender.MALE
      }
    val patient2 =
      Patient().apply {
        id = "test-update-patient-002"
        gender = Enumerations.AdministrativeGender.FEMALE
      }
    fhirEngine.create(patient1, patient2)
    val updatedPatient1 = patient1.copy().setGender(Enumerations.AdministrativeGender.FEMALE)
    val updatedPatient2 = patient2.copy().setGender(Enumerations.AdministrativeGender.MALE)

    fhirEngine.update(updatedPatient1, updatedPatient2)

    assertResourceEquals(updatedPatient1, fhirEngine.get<Patient>("test-update-patient-001"))
    assertResourceEquals(updatedPatient2, fhirEngine.get<Patient>("test-update-patient-002"))
  }

  @Test
  fun update_existingAndNonExistingResource_shouldNotUpdateAnyResource() = runBlocking {
    val patient1 =
      Patient().apply {
        id = "test-update-patient-001"
        gender = Enumerations.AdministrativeGender.MALE
      }

    val patient2 =
      Patient().apply {
        id = "test-update-patient-002"
        gender = Enumerations.AdministrativeGender.FEMALE
      }
    fhirEngine.create(patient1)
    val updatedPatient1 = patient1.copy().setGender(Enumerations.AdministrativeGender.FEMALE)
    val updatedPatient2 = patient2.copy().setGender(Enumerations.AdministrativeGender.MALE)

    assertThrows(ResourceNotFoundException::class.java) {
      runBlocking { fhirEngine.update(updatedPatient1, updatedPatient2) }
    }

    assertResourceNotEquals(updatedPatient1, fhirEngine.get<Patient>("test-update-patient-001"))
    assertResourceEquals(patient1, fhirEngine.get<Patient>("test-update-patient-001"))
  }

  @Test
  fun load_nonexistentResource_shouldThrowResourceNotFoundException() {
    val resourceNotFoundException =
      assertThrows(ResourceNotFoundException::class.java) {
        runBlocking { fhirEngine.get<Patient>("nonexistent_patient") }
      }
    assertThat(resourceNotFoundException.message)
      .isEqualTo(
        "Resource not found with type ${ResourceType.Patient.name} and id nonexistent_patient!",
      )
  }

  @Test
  fun load_shouldReturnResource() = runBlocking {
    assertResourceEquals(TEST_PATIENT_1, fhirEngine.get<Patient>(TEST_PATIENT_1_ID))
  }

  @Test
  fun `search() by x-fhir-query should return female patients for gender param`() = runBlocking {
    val patients =
      listOf(
        buildPatient("3", "C", Enumerations.AdministrativeGender.FEMALE),
        buildPatient("2", "B", Enumerations.AdministrativeGender.FEMALE),
        buildPatient("1", "A", Enumerations.AdministrativeGender.MALE),
      )

    fhirEngine.create(*patients.toTypedArray())

    val result = fhirEngine.search("Patient?gender=female")

    assertThat(result.size).isEqualTo(2)
    assertThat(
        result.all { (it.resource as Patient).gender == Enumerations.AdministrativeGender.FEMALE },
      )
      .isTrue()
  }

  @Test
  fun `search() by x-fhir-query should return sorted patients for sort param`() = runBlocking {
    val patients =
      listOf(
        buildPatient("3", "C", Enumerations.AdministrativeGender.FEMALE),
        buildPatient("2", "B", Enumerations.AdministrativeGender.FEMALE),
        buildPatient("1", "A", Enumerations.AdministrativeGender.MALE),
      )

    fhirEngine.create(*patients.toTypedArray())

    val result = fhirEngine.search("Patient?_sort=-name").map { it.resource as Patient }

    assertThat(result.mapNotNull { it.nameFirstRep.given.firstOrNull()?.value })
      .isEqualTo(listOf("C", "B", "A"))
  }

  @Test
  fun `search() by x-fhir-query should return limited patients for count param`() = runBlocking {
    val patients =
      listOf(
        buildPatient("3", "C", Enumerations.AdministrativeGender.FEMALE),
        buildPatient("2", "B", Enumerations.AdministrativeGender.FEMALE),
        buildPatient("1", "A", Enumerations.AdministrativeGender.MALE),
      )

    fhirEngine.create(*patients.toTypedArray())

    val result = fhirEngine.search("Patient?_count=1").map { it.resource as Patient }

    assertThat(result.size).isEqualTo(1)
  }

  @Test
  fun `search() by x-fhir-query should return all patients for empty params`() = runBlocking {
    val result = fhirEngine.search("Patient")

    assertThat(result.size).isEqualTo(1)
  }

  @Test
  fun `search() by x-fhir-query should throw FHIRException for unrecognized resource type`() {
    val exception =
      assertThrows(FHIRException::class.java) {
        runBlocking {
          fhirEngine.search("CustomResource?active=true&gender=male&_sort=name&_count=2")
        }
      }
    assertThat(exception.message).isEqualTo("Unknown resource type CustomResource")
  }

  @Test
  fun `search() by x-fhir-query should throw IllegalArgumentException for unrecognized param name`() {
    val exception =
      assertThrows(IllegalArgumentException::class.java) {
        runBlocking { fhirEngine.search("Patient?customParam=true&gender=male&_sort=name") }
      }
    assertThat(exception.message).isEqualTo("customParam not found in Patient")
  }

  @Test
  fun `search() by x-fhir-query should return patients for _tag param`() = runBlocking {
    val patients =
      listOf(
        buildPatient("1", "Patient1", Enumerations.AdministrativeGender.FEMALE).apply {
          meta = Meta().setTag(mutableListOf(Coding("https://d-tree.org/", "Tag1", "Tag 1")))
        },
        buildPatient("2", "Patient2", Enumerations.AdministrativeGender.FEMALE).apply {
          meta = Meta().setTag(mutableListOf(Coding("http://d-tree.org/", "Tag2", "Tag 2")))
        },
      )

    fhirEngine.create(*patients.toTypedArray())

    val result = fhirEngine.search("Patient?_tag=Tag1").map { it.resource as Patient }

    assertThat(result.size).isEqualTo(1)
    assertThat(result.all { patient -> patient.meta.tag.all { it.code == "Tag1" } }).isTrue()
  }

  @Test
  fun `search() by x-fhir-query should return patients for _profile param`() = runBlocking {
    val patients =
      listOf(
        buildPatient("3", "C", Enumerations.AdministrativeGender.FEMALE).apply {
          meta =
            Meta()
              .setProfile(
                mutableListOf(
                  CanonicalType(
                    "http://fhir.org/STU3/StructureDefinition/Example-Patient-Profile-1",
                  ),
                ),
              )
        },
        buildPatient("4", "C", Enumerations.AdministrativeGender.FEMALE).apply {
          meta =
            Meta().setProfile(mutableListOf(CanonicalType("http://d-tree.org/Diabetes-Patient")))
        },
      )

    fhirEngine.create(*patients.toTypedArray())

    val result =
      fhirEngine
        .search(
          "Patient?_profile=http://fhir.org/STU3/StructureDefinition/Example-Patient-Profile-1",
        )
        .map { it.resource as Patient }

    assertThat(result.size).isEqualTo(1)
    assertThat(
        result.all { patient ->
          patient.meta.profile.all {
            it.value.equals("http://fhir.org/STU3/StructureDefinition/Example-Patient-Profile-1")
          }
        },
      )
      .isTrue()
  }

  @Test
  fun syncUpload_uploadLocalChange_success() = runTest {
    val localChanges = mutableListOf<LocalChange>()
    val emittedProgress = mutableListOf<SyncUploadProgress>()

    fhirEngine
      .syncUpload(UploadStrategy.AllChangesSquashedBundlePut) {
        localChanges.addAll(it)
        flowOf(
          UploadRequestResult.Success(
            listOf(
              ResourceUploadResponseMapping(
                it,
                TEST_PATIENT_1,
              ),
            ),
          ),
        )
      }
      .collect { emittedProgress.add(it) }

    assertThat(localChanges).hasSize(1)
    with(localChanges[0]) {
      assertThat(resourceType).isEqualTo(ResourceType.Patient.toString())
      assertThat(resourceId).isEqualTo(TEST_PATIENT_1.id)
      assertThat(type).isEqualTo(Type.INSERT)
      assertThat(payload).isEqualTo(services.parser.encodeResourceToString(TEST_PATIENT_1))
    }

    assertThat(emittedProgress).hasSize(2)
    assertThat(emittedProgress.first()).isEqualTo(SyncUploadProgress(1, 1))
    assertThat(emittedProgress.last()).isEqualTo(SyncUploadProgress(0, 1))
  }

  @Test
  fun syncUpload_uploadLocalChange_failure() = runBlocking {
    val emittedProgress = mutableListOf<SyncUploadProgress>()
    val uploadError = ResourceSyncException(ResourceType.Patient, FHIRException("Did not work"))
    fhirEngine
      .syncUpload(UploadStrategy.AllChangesSquashedBundlePut) {
        flowOf(
          UploadRequestResult.Failure(
            it,
            uploadError,
          ),
        )
      }
      .collect { emittedProgress.add(it) }

    assertThat(emittedProgress).hasSize(2)
    assertThat(emittedProgress.first()).isEqualTo(SyncUploadProgress(1, 1))
    assertThat(emittedProgress.last()).isEqualTo(SyncUploadProgress(1, 1, uploadError))
  }

  @Test
  fun syncDownload_downloadResources() = runBlocking {
    fhirEngine.syncDownload(AcceptLocalConflictResolver) { flowOf((listOf((TEST_PATIENT_2)))) }

    assertResourceEquals(TEST_PATIENT_2, fhirEngine.get<Patient>(TEST_PATIENT_2_ID))
  }

  private fun buildPatient(
    patientId: String,
    name: String,
    patientGender: Enumerations.AdministrativeGender,
  ) =
    Patient().apply {
      id = patientId
      nameFirstRep.addGiven(name)
      gender = patientGender
      active = true
    }

  @Test
  fun `getLocalChanges() should return single local change`() = runBlocking {
    val patient: Patient = readFromFile(Patient::class.java, "/date_test_patient.json")
    fhirEngine.create(patient)
    val patientString = services.parser.encodeResourceToString(patient)
    val resourceLocalChanges = fhirEngine.getLocalChanges(patient.resourceType, patient.logicalId)
    with(resourceLocalChanges) {
      assertThat(size).isEqualTo(1)
      assertThat(get(0).resourceId).isEqualTo(patient.logicalId)
      assertThat(get(0).resourceType).isEqualTo(patient.resourceType.name)
      assertThat(get(0).type).isEqualTo(Type.INSERT)
      assertThat(get(0).payload).isEqualTo(patientString)
    }
  }

  @Test
  fun `getLocalChanges() should return all local changes`() = runBlocking {
    val patient: Patient = readFromFile(Patient::class.java, "/date_test_patient.json")
    fhirEngine.create(patient)

    patient.gender = Enumerations.AdministrativeGender.FEMALE
    fhirEngine.update(patient)
    patient.name[0].family = "TestPatient"
    fhirEngine.update(patient)

    val resourceLocalChanges = fhirEngine.getLocalChanges(patient.resourceType, patient.logicalId)
    with(resourceLocalChanges) {
      assertThat(size).isEqualTo(3)
      assertThat(all { it.resourceType == patient.resourceType.name }).isTrue()
      assertThat(all { it.resourceId == patient.logicalId }).isTrue()
      assertThat(get(0).type).isEqualTo(Type.INSERT)
      assertThat(get(1).type).isEqualTo(Type.UPDATE)
      assertThat(get(2).type).isEqualTo(Type.UPDATE)
    }
  }

  @Test
  fun `getLocalChange() with wrong resource id should return null`() = runBlocking {
    val patient: Patient = readFromFile(Patient::class.java, "/date_test_patient.json")
    fhirEngine.create(patient)
    assertThat(fhirEngine.getLocalChanges(patient.resourceType, "nonexistent_patient")).isEmpty()
  }

  @Test
  fun `getLocalChange() with wrong resource type should return null`() = runBlocking {
    val patient: Patient = readFromFile(Patient::class.java, "/date_test_patient.json")
    fhirEngine.create(patient)

    assertThat(fhirEngine.getLocalChanges(ResourceType.Encounter, patient.logicalId)).isEmpty()
  }

  @Test
  fun `clearDatabase() should clear all tables data`() = runBlocking {
    val patient: Patient = readFromFile(Patient::class.java, "/date_test_patient.json")
    fhirEngine.create(patient)
    val patientString = services.parser.encodeResourceToString(patient)
    val resourceLocalChanges = fhirEngine.getLocalChanges(patient.resourceType, patient.logicalId)
    with(resourceLocalChanges) {
      assertThat(size).isEqualTo(1)
      assertThat(get(0).resourceId).isEqualTo(patient.logicalId)
      assertThat(get(0).resourceType).isEqualTo(patient.resourceType.name)
      assertThat(get(0).type).isEqualTo(Type.INSERT)
      assertThat(get(0).payload).isEqualTo(patientString)
    }
    assertResourceEquals(patient, fhirEngine.get(ResourceType.Patient, patient.logicalId))
    // clear database
    runBlocking(Dispatchers.IO) { fhirEngine.clearDatabase() }
    // assert that previously present resource not available after clearing database
    assertThat(fhirEngine.getLocalChanges(patient.resourceType, patient.logicalId)).isEmpty()
    val resourceNotFoundException =
      assertThrows(ResourceNotFoundException::class.java) {
        runBlocking { fhirEngine.get(ResourceType.Patient, patient.logicalId) }
      }
    assertThat(resourceNotFoundException.message)
      .isEqualTo("Resource not found with type Patient and id ${patient.logicalId}!")
  }

  @Test
  fun `purge() with local change and force purge true should purge resource`() = runBlocking {
    fhirEngine.purge(ResourceType.Patient, TEST_PATIENT_1_ID, true)
    // after purge the resource is not available in database
    val resourceNotFoundException =
      assertThrows(ResourceNotFoundException::class.java) {
        runBlocking { fhirEngine.get(ResourceType.Patient, TEST_PATIENT_1_ID) }
      }
    assertThat(resourceNotFoundException.message)
      .isEqualTo(
        "Resource not found with type ${TEST_PATIENT_1.resourceType.name} and id $TEST_PATIENT_1_ID!",
      )
    assertThat(fhirEngine.getLocalChanges(ResourceType.Patient, TEST_PATIENT_1_ID)).isEmpty()
  }

  @Test
  fun `purge() multiple with local change and force purge true should purge resources`() =
    runBlocking {
      val ids = fhirEngine.create(TEST_PATIENT_1, TEST_PATIENT_2)

      fhirEngine.purge(ResourceType.Patient, ids.toSet(), true)

      assertThrows(ResourceNotFoundException::class.java) {
        runBlocking { fhirEngine.get(ResourceType.Patient, TEST_PATIENT_1_ID) }
      }
      assertThrows(ResourceNotFoundException::class.java) {
        runBlocking { fhirEngine.get(ResourceType.Patient, TEST_PATIENT_2_ID) }
      }
      assertThat(fhirEngine.getLocalChanges(ResourceType.Patient, TEST_PATIENT_1_ID)).isEmpty()
      assertThat(fhirEngine.getLocalChanges(ResourceType.Patient, TEST_PATIENT_2_ID)).isEmpty()
    }

  @Test
  fun `purge() with local change and force purge false should throw IllegalStateException`() =
    runBlocking {
      val resourceIllegalStateException =
        assertThrows(IllegalStateException::class.java) {
          runBlocking { fhirEngine.purge(ResourceType.Patient, TEST_PATIENT_1_ID) }
        }
      assertThat(resourceIllegalStateException.message)
        .isEqualTo(
          "Resource with type ${TEST_PATIENT_1.resourceType.name} and id $TEST_PATIENT_1_ID has local changes, either sync with server or FORCE_PURGE required",
        )
    }

  @Test
  fun `purge() resource not available should throw ResourceNotFoundException`() = runBlocking {
    val resourceNotFoundException =
      assertThrows(ResourceNotFoundException::class.java) {
        runBlocking { fhirEngine.purge(ResourceType.Patient, "nonexistent_patient") }
      }
    assertThat(resourceNotFoundException.message)
      .isEqualTo(
        "Resource not found with type ${TEST_PATIENT_1.resourceType.name} and id nonexistent_patient!",
      )
  }

  fun syncDownload_conflictResolution_acceptRemote_shouldHaveNoLocalChangeAnymore() = runBlocking {
    val originalPatient =
      Patient().apply {
        id = "original-001"
        meta =
          Meta().apply {
            versionId = "1"
            lastUpdated = Date()
          }
        addName(
          HumanName().apply {
            family = "Stark"
            addGiven("Tony")
          },
        )
      }
    fhirEngine.syncDownload(AcceptRemoteConflictResolver) { flowOf((listOf((originalPatient)))) }

    val localChange =
      originalPatient.copy().apply { addAddress(Address().apply { city = "Malibu" }) }
    fhirEngine.update(localChange)

    val remoteChange =
      originalPatient.copy().apply {
        meta =
          Meta().apply {
            versionId = "2"
            lastUpdated = Date()
          }
        addAddress(Address().apply { country = "USA" })
      }

    fhirEngine.syncDownload(AcceptRemoteConflictResolver) { flowOf((listOf(remoteChange))) }

    assertThat(
        services.database.getAllLocalChanges().filter { it.resourceId == "Patient/original-001" },
      )
      .isEmpty()
    assertResourceEquals(fhirEngine.get<Patient>("original-001"), remoteChange)
  }

  @Test
  fun syncDownload_conflictResolution_acceptLocal_shouldHaveLocalChangeCreatedAgainstRemoteVersion() =
    runBlocking {
      val originalPatient =
        Patient().apply {
          id = "original-002"
          meta =
            Meta().apply {
              versionId = "1"
              lastUpdated = Date()
            }
          addName(
            HumanName().apply {
              family = "Stark"
              addGiven("Tony")
            },
          )
        }
      fhirEngine.syncDownload(AcceptLocalConflictResolver) { flowOf((listOf((originalPatient)))) }
      var localChange =
        originalPatient.copy().apply { addAddress(Address().apply { city = "Malibu" }) }
      fhirEngine.update(localChange)

      localChange =
        localChange.copy().apply {
          addAddress(
            Address().apply {
              city = "Malibu"
              state = "California"
            },
          )
        }
      fhirEngine.update(localChange)

      val remoteChange =
        originalPatient.copy().apply {
          meta =
            Meta().apply {
              versionId = "2"
              lastUpdated = Date()
            }
          addAddress(Address().apply { country = "USA" })
        }

      fhirEngine.syncDownload(AcceptLocalConflictResolver) { flowOf((listOf(remoteChange))) }

      val localChangeDiff =
        """[{"op":"remove","path":"\/address\/0\/country"},{"op":"add","path":"\/address\/0\/city","value":"Malibu"},{"op":"add","path":"\/address\/-","value":{"city":"Malibu","state":"California"}}]"""
      assertThat(
          services.database.getAllLocalChanges().first { it.resourceId == "original-002" }.payload,
        )
        .isEqualTo(localChangeDiff)
      assertResourceEquals(fhirEngine.get<Patient>("original-002"), localChange)
    }

  @Test
  fun `syncDownload ResourceEntity should have the latest versionId and lastUpdated from server`() =
    runBlocking {
      val originalPatient =
        Patient().apply {
          id = "original-002"
          meta =
            Meta().apply {
              versionId = "1"
              lastUpdated = Date.from(Instant.parse("2022-12-02T10:15:30.00Z"))
            }
          addName(
            HumanName().apply {
              family = "Stark"
              addGiven("Tony")
            },
          )
        }
      // First sync
      fhirEngine.syncDownload(AcceptLocalConflictResolver) { flowOf((listOf((originalPatient)))) }

      val updatedPatient =
        originalPatient.copy().apply {
          meta =
            Meta().apply {
              versionId = "2"
              lastUpdated = Date.from(Instant.parse("2022-12-03T10:15:30.00Z"))
            }
          addAddress(Address().apply { country = "USA" })
        }

      // Sync to get updates from server
      fhirEngine.syncDownload(AcceptLocalConflictResolver) { flowOf((listOf(updatedPatient))) }

      val result = services.database.selectEntity(ResourceType.Patient, "original-002")
      assertThat(result.versionId).isEqualTo(updatedPatient.versionId)
      assertThat(result.lastUpdatedRemote).isEqualTo(updatedPatient.lastUpdated)
    }

  @Test
  fun `syncDownload LocalChangeEntity should have the latest versionId from server`() =
    runBlocking {
      val originalPatient =
        Patient().apply {
          id = "original-002"
          meta =
            Meta().apply {
              versionId = "1"
              lastUpdated = Date.from(Instant.parse("2022-12-02T10:15:30.00Z"))
            }
          addName(
            HumanName().apply {
              family = "Stark"
              addGiven("Tony")
            },
          )
        }
      // First sync
      fhirEngine.syncDownload(AcceptLocalConflictResolver) { flowOf((listOf((originalPatient)))) }

      val localChange =
        originalPatient.copy().apply { addAddress(Address().apply { city = "Malibu" }) }
      fhirEngine.update(localChange)

      val updatedPatient =
        originalPatient.copy().apply {
          meta =
            Meta().apply {
              versionId = "2"
              lastUpdated = Date.from(Instant.parse("2022-12-03T10:15:30.00Z"))
            }
          addAddress(Address().apply { country = "USA" })
        }

      // Sync to get updates from server
      fhirEngine.syncDownload(AcceptLocalConflictResolver) { flowOf((listOf(updatedPatient))) }

      val result = fhirEngine.getLocalChanges(ResourceType.Patient, "original-002").first()
      assertThat(result.versionId).isEqualTo(updatedPatient.versionId)
    }

  @Test
  fun `create should allow patient search with LOCAL_LAST_UPDATED_PARAM`(): Unit = runBlocking {
    val patient = Patient().apply { id = "patient-id-create" }
    fhirEngine.create(patient)
    val localChangeTimestamp =
      fhirEngine.getLocalChanges(ResourceType.Patient, "patient-id-create")[0].timestamp

    val result =
      fhirEngine.search<Patient> {
        filter(
          LOCAL_LAST_UPDATED_PARAM,
          {
            value = of(DateTimeType(Date.from(localChangeTimestamp)))
            prefix = ParamPrefixEnum.EQUAL
          },
        )
      }

    assertThat(result).isNotEmpty()
    assertThat(result.map { it.resource.logicalId }).containsExactly("patient-id-create").inOrder()
  }

  @Test
  fun `update should allow patient search with LOCAL_LAST_UPDATED_PARAM and update local entity`() =
    runBlocking {
      val patient = Patient().apply { id = "patient-id-update" }
      fhirEngine.create(patient)
      val localChangeTimestampWhenCreated =
        fhirEngine.getLocalChanges(ResourceType.Patient, "patient-id-update")[0].timestamp
      val patientUpdate =
        Patient().apply {
          id = "patient-id-update"
          addName(
            HumanName().apply {
              addGiven("John")
              family = "Doe"
            },
          )
        }
      fhirEngine.update(patientUpdate)
      val localChangeTimestampWhenUpdated =
        fhirEngine.getLocalChanges(ResourceType.Patient, "patient-id-update")[1].timestamp

      val result =
        fhirEngine.search<Patient> {
          filter(
            LOCAL_LAST_UPDATED_PARAM,
            {
              value = of(DateTimeType(Date.from(localChangeTimestampWhenUpdated)))
              prefix = ParamPrefixEnum.EQUAL
            },
          )
        }

      assertThat(DateTimeType(Date.from(localChangeTimestampWhenUpdated)).value)
        .isAtLeast(DateTimeType(Date.from(localChangeTimestampWhenCreated)).value)
      assertThat(result).isNotEmpty()
      assertThat(result.map { it.resource.logicalId })
        .containsExactly("patient-id-update")
        .inOrder()
    }

  @Test
<<<<<<< HEAD
  fun `withTransaction saves all changes successfully in order`() = runTest {
    val patient01ID = "patient-01"
    val patient01 =
      Patient().apply {
        id = patient01ID
        gender = Enumerations.AdministrativeGender.FEMALE
      }
    val patient02ID = "patient-02"
    val patient02 =
      Patient().apply {
        id = patient02ID
        gender = Enumerations.AdministrativeGender.MALE
      }
    val patient03ID = "patient-03"
    val patient03 =
      Patient().apply {
        id = patient03ID
        gender = Enumerations.AdministrativeGender.FEMALE
      }

    fhirEngine.create(patient01)
    assertThat(fhirEngine.get<Patient>(patient01ID).gender)
      .isEqualTo(Enumerations.AdministrativeGender.FEMALE)
    fhirEngine.withTransaction {
      fhirEngine.create(patient02, patient03)
      patient01.gender = Enumerations.AdministrativeGender.FEMALE
      fhirEngine.update(patient01)
      fhirEngine.delete<Patient>(patient01ID)
    }
    assertResourceEquals(patient02, fhirEngine.get<Patient>(patient02ID))
    assertResourceEquals(patient03, fhirEngine.get<Patient>(patient03ID))
    assertThrows(ResourceNotFoundException::class.java) {
      runBlocking { fhirEngine.get<Patient>(patient01ID) }
    }
  }

  @Test
  fun `withTransaction reverts all changes when an error occurs`() = runTest {
    val patient01ID = "patient-01"
    val patient01 =
      Patient().apply {
        id = patient01ID
        gender = Enumerations.AdministrativeGender.FEMALE
      }
    val patient02ID = "patient-02"
    val patient02 =
      Patient().apply {
        id = patient02ID
        gender = Enumerations.AdministrativeGender.MALE
      }
    val patient03ID = "patient-03"
    val patient03 =
      Patient().apply {
        id = patient03ID
        gender = Enumerations.AdministrativeGender.FEMALE
      }
    val patient03Updated =
      patient03.copy().apply { gender = Enumerations.AdministrativeGender.MALE }

    fhirEngine.create(patient03)
    try {
      fhirEngine.withTransaction {
        this.create(patient01)
        this.create(patient02)
        this.update(patient03Updated)
        this.get(ResourceType.Patient, "non_existent_patient_id")
          as Patient // Force ResourceNotFoundException
      }
    } catch (_: ResourceNotFoundException) {}

    assertThrows(ResourceNotFoundException::class.java) {
      runBlocking { fhirEngine.get<Patient>(patient01ID) }
    }
    assertThrows(ResourceNotFoundException::class.java) {
      runBlocking { fhirEngine.get<Patient>(patient02ID) }
    }
    assertResourceEquals(patient03, fhirEngine.get<Patient>(patient03ID))
    assertResourceNotEquals(patient03Updated, fhirEngine.get<Patient>(patient03ID))
=======
  fun `test local changes are consumed when using POST upload strategy`() = runBlocking {
    assertThat(services.database.getLocalChangesCount()).isEqualTo(1)
    fhirEngine
      .syncUpload(UploadStrategy.SingleResourcePost) {
        flowOf(
          UploadRequestResult.Success(
            listOf(
              ResourceUploadResponseMapping(
                it,
                TEST_PATIENT_1,
              ),
            ),
          ),
        )
      }
      .collect {}
    assertThat(services.database.getLocalChangesCount()).isEqualTo(0)
>>>>>>> d83692eb
  }

  companion object {
    private const val TEST_PATIENT_1_ID = "test_patient_1"
    private var TEST_PATIENT_1 =
      Patient().apply {
        id = TEST_PATIENT_1_ID
        gender = Enumerations.AdministrativeGender.MALE
      }

    private const val TEST_PATIENT_2_ID = "test_patient_2"
    private var TEST_PATIENT_2 =
      Patient().apply {
        id = TEST_PATIENT_2_ID
        gender = Enumerations.AdministrativeGender.MALE
        meta = Meta().apply { lastUpdated = Date() }
      }
  }
}<|MERGE_RESOLUTION|>--- conflicted
+++ resolved
@@ -765,86 +765,6 @@
     }
 
   @Test
-<<<<<<< HEAD
-  fun `withTransaction saves all changes successfully in order`() = runTest {
-    val patient01ID = "patient-01"
-    val patient01 =
-      Patient().apply {
-        id = patient01ID
-        gender = Enumerations.AdministrativeGender.FEMALE
-      }
-    val patient02ID = "patient-02"
-    val patient02 =
-      Patient().apply {
-        id = patient02ID
-        gender = Enumerations.AdministrativeGender.MALE
-      }
-    val patient03ID = "patient-03"
-    val patient03 =
-      Patient().apply {
-        id = patient03ID
-        gender = Enumerations.AdministrativeGender.FEMALE
-      }
-
-    fhirEngine.create(patient01)
-    assertThat(fhirEngine.get<Patient>(patient01ID).gender)
-      .isEqualTo(Enumerations.AdministrativeGender.FEMALE)
-    fhirEngine.withTransaction {
-      fhirEngine.create(patient02, patient03)
-      patient01.gender = Enumerations.AdministrativeGender.FEMALE
-      fhirEngine.update(patient01)
-      fhirEngine.delete<Patient>(patient01ID)
-    }
-    assertResourceEquals(patient02, fhirEngine.get<Patient>(patient02ID))
-    assertResourceEquals(patient03, fhirEngine.get<Patient>(patient03ID))
-    assertThrows(ResourceNotFoundException::class.java) {
-      runBlocking { fhirEngine.get<Patient>(patient01ID) }
-    }
-  }
-
-  @Test
-  fun `withTransaction reverts all changes when an error occurs`() = runTest {
-    val patient01ID = "patient-01"
-    val patient01 =
-      Patient().apply {
-        id = patient01ID
-        gender = Enumerations.AdministrativeGender.FEMALE
-      }
-    val patient02ID = "patient-02"
-    val patient02 =
-      Patient().apply {
-        id = patient02ID
-        gender = Enumerations.AdministrativeGender.MALE
-      }
-    val patient03ID = "patient-03"
-    val patient03 =
-      Patient().apply {
-        id = patient03ID
-        gender = Enumerations.AdministrativeGender.FEMALE
-      }
-    val patient03Updated =
-      patient03.copy().apply { gender = Enumerations.AdministrativeGender.MALE }
-
-    fhirEngine.create(patient03)
-    try {
-      fhirEngine.withTransaction {
-        this.create(patient01)
-        this.create(patient02)
-        this.update(patient03Updated)
-        this.get(ResourceType.Patient, "non_existent_patient_id")
-          as Patient // Force ResourceNotFoundException
-      }
-    } catch (_: ResourceNotFoundException) {}
-
-    assertThrows(ResourceNotFoundException::class.java) {
-      runBlocking { fhirEngine.get<Patient>(patient01ID) }
-    }
-    assertThrows(ResourceNotFoundException::class.java) {
-      runBlocking { fhirEngine.get<Patient>(patient02ID) }
-    }
-    assertResourceEquals(patient03, fhirEngine.get<Patient>(patient03ID))
-    assertResourceNotEquals(patient03Updated, fhirEngine.get<Patient>(patient03ID))
-=======
   fun `test local changes are consumed when using POST upload strategy`() = runBlocking {
     assertThat(services.database.getLocalChangesCount()).isEqualTo(1)
     fhirEngine
@@ -862,7 +782,87 @@
       }
       .collect {}
     assertThat(services.database.getLocalChangesCount()).isEqualTo(0)
->>>>>>> d83692eb
+  }
+
+  @Test
+  fun `withTransaction saves all changes successfully in order`() = runTest {
+    val patient01ID = "patient-01"
+    val patient01 =
+      Patient().apply {
+        id = patient01ID
+        gender = Enumerations.AdministrativeGender.FEMALE
+      }
+    val patient02ID = "patient-02"
+    val patient02 =
+      Patient().apply {
+        id = patient02ID
+        gender = Enumerations.AdministrativeGender.MALE
+      }
+    val patient03ID = "patient-03"
+    val patient03 =
+      Patient().apply {
+        id = patient03ID
+        gender = Enumerations.AdministrativeGender.FEMALE
+      }
+
+    fhirEngine.create(patient01)
+    assertThat(fhirEngine.get<Patient>(patient01ID).gender)
+      .isEqualTo(Enumerations.AdministrativeGender.FEMALE)
+    fhirEngine.withTransaction {
+      fhirEngine.create(patient02, patient03)
+      patient01.gender = Enumerations.AdministrativeGender.FEMALE
+      fhirEngine.update(patient01)
+      fhirEngine.delete<Patient>(patient01ID)
+    }
+    assertResourceEquals(patient02, fhirEngine.get<Patient>(patient02ID))
+    assertResourceEquals(patient03, fhirEngine.get<Patient>(patient03ID))
+    assertThrows(ResourceNotFoundException::class.java) {
+      runBlocking { fhirEngine.get<Patient>(patient01ID) }
+    }
+  }
+
+  @Test
+  fun `withTransaction reverts all changes when an error occurs`() = runTest {
+    val patient01ID = "patient-01"
+    val patient01 =
+      Patient().apply {
+        id = patient01ID
+        gender = Enumerations.AdministrativeGender.FEMALE
+      }
+    val patient02ID = "patient-02"
+    val patient02 =
+      Patient().apply {
+        id = patient02ID
+        gender = Enumerations.AdministrativeGender.MALE
+      }
+    val patient03ID = "patient-03"
+    val patient03 =
+      Patient().apply {
+        id = patient03ID
+        gender = Enumerations.AdministrativeGender.FEMALE
+      }
+    val patient03Updated =
+      patient03.copy().apply { gender = Enumerations.AdministrativeGender.MALE }
+
+    fhirEngine.create(patient03)
+    try {
+      fhirEngine.withTransaction {
+        this.create(patient01)
+        this.create(patient02)
+        this.update(patient03Updated)
+        this.get(ResourceType.Patient, "non_existent_patient_id")
+          as Patient // Force ResourceNotFoundException
+      }
+    } catch (_: ResourceNotFoundException) {}
+
+    assertThrows(ResourceNotFoundException::class.java) {
+      runBlocking { fhirEngine.get<Patient>(patient01ID) }
+    }
+    assertThrows(ResourceNotFoundException::class.java) {
+      runBlocking { fhirEngine.get<Patient>(patient02ID) }
+    }
+    assertResourceEquals(patient03, fhirEngine.get<Patient>(patient03ID))
+    assertResourceNotEquals(patient03Updated, fhirEngine.get<Patient>(patient03ID))
   }
 
   companion object {
