/*
 * Copyright 2023-2024 Google LLC
 *
 * Licensed under the Apache License, Version 2.0 (the "License");
 * you may not use this file except in compliance with the License.
 * You may obtain a copy of the License at
 *
 *       http://www.apache.org/licenses/LICENSE-2.0
 *
 * Unless required by applicable law or agreed to in writing, software
 * distributed under the License is distributed on an "AS IS" BASIS,
 * WITHOUT WARRANTIES OR CONDITIONS OF ANY KIND, either express or implied.
 * See the License for the specific language governing permissions and
 * limitations under the License.
 */

package com.google.android.fhir.sync.upload.request

import com.google.android.fhir.LocalChange
import com.google.android.fhir.sync.upload.patch.Patch
import com.google.android.fhir.sync.upload.patch.PatchMapping
import org.hl7.fhir.r4.model.Bundle
import org.hl7.fhir.r4.model.codesystems.HttpVerb

/**
 * Generator that generates [UploadRequest]s from the [Patch]es present in the
 * [List<[PatchMapping]>]. Any implementation of this generator is expected to output
 * [List<[UploadRequestMapping]>] which maps [UploadRequest] to the corresponding [LocalChange]s it
 * was generated from.
 */
internal interface UploadRequestGenerator {
  /** Generates a list of [UploadRequestMapping] from the [PatchMapping]s */
  fun generateUploadRequests(
    mappedPatches: List<PatchMapping>,
  ): List<UploadRequestMapping>
}

/** Mode to decide the type of [UploadRequest] that needs to be generated */
internal sealed class UploadRequestGeneratorMode {
  data class UrlRequest(
    val httpVerbToUseForCreate: HttpVerb,
    val httpVerbToUseForUpdate: HttpVerb,
  ) : UploadRequestGeneratorMode()

  data class BundleRequest(
    val httpVerbToUseForCreate: Bundle.HTTPVerb,
    val httpVerbToUseForUpdate: Bundle.HTTPVerb,
    val bundleSize: Int = 500,
  ) : UploadRequestGeneratorMode()
}

internal object UploadRequestGeneratorFactory {
  fun byMode(
    mode: UploadRequestGeneratorMode,
  ): UploadRequestGenerator =
    when (mode) {
      is UploadRequestGeneratorMode.UrlRequest ->
        UrlRequestGenerator.getGenerator(mode.httpVerbToUseForCreate, mode.httpVerbToUseForUpdate)
      is UploadRequestGeneratorMode.BundleRequest ->
        TransactionBundleGenerator.getGenerator(
          mode.httpVerbToUseForCreate,
          mode.httpVerbToUseForUpdate,
<<<<<<< HEAD
          useETagForUpload = false
=======
          mode.bundleSize,
>>>>>>> 6140c8a3
        )
    }
}

internal sealed class UploadRequestMapping(
  open val localChanges: List<LocalChange>,
  open val generatedRequest: UploadRequest,
)

internal data class UrlUploadRequestMapping(
  override val localChanges: List<LocalChange>,
  override val generatedRequest: UrlUploadRequest,
) : UploadRequestMapping(localChanges, generatedRequest)

internal data class BundleUploadRequestMapping(
  val splitLocalChanges: List<List<LocalChange>>,
  override val generatedRequest: BundleUploadRequest,
) : UploadRequestMapping(localChanges = splitLocalChanges.flatten(), generatedRequest)<|MERGE_RESOLUTION|>--- conflicted
+++ resolved
@@ -60,11 +60,8 @@
         TransactionBundleGenerator.getGenerator(
           mode.httpVerbToUseForCreate,
           mode.httpVerbToUseForUpdate,
-<<<<<<< HEAD
+          mode.bundleSize,
           useETagForUpload = false
-=======
-          mode.bundleSize,
->>>>>>> 6140c8a3
         )
     }
 }
