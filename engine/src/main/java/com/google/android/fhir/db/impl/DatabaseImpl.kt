/*
 * Copyright 2023-2024 Google LLC
 *
 * Licensed under the Apache License, Version 2.0 (the "License");
 * you may not use this file except in compliance with the License.
 * You may obtain a copy of the License at
 *
 *       http://www.apache.org/licenses/LICENSE-2.0
 *
 * Unless required by applicable law or agreed to in writing, software
 * distributed under the License is distributed on an "AS IS" BASIS,
 * WITHOUT WARRANTIES OR CONDITIONS OF ANY KIND, either express or implied.
 * See the License for the specific language governing permissions and
 * limitations under the License.
 */

package com.google.android.fhir.db.impl

import android.content.Context
import androidx.annotation.VisibleForTesting
import androidx.room.Room
import androidx.room.withTransaction
import androidx.sqlite.db.SimpleSQLiteQuery
import ca.uhn.fhir.context.FhirContext
import ca.uhn.fhir.parser.IParser
import ca.uhn.fhir.util.FhirTerser
import com.google.android.fhir.DatabaseErrorStrategy
import com.google.android.fhir.LocalChange
import com.google.android.fhir.LocalChangeToken
import com.google.android.fhir.db.LocalChangeResourceReference
import com.google.android.fhir.db.ResourceNotFoundException
import com.google.android.fhir.db.ResourceWithUUID
import com.google.android.fhir.db.impl.DatabaseImpl.Companion.UNENCRYPTED_DATABASE_NAME
import com.google.android.fhir.db.impl.dao.ForwardIncludeSearchResult
import com.google.android.fhir.db.impl.dao.LocalChangeDao.Companion.SQLITE_LIMIT_MAX_VARIABLE_NUMBER
import com.google.android.fhir.db.impl.dao.ReverseIncludeSearchResult
import com.google.android.fhir.db.impl.entities.LocalChangeEntity
import com.google.android.fhir.db.impl.entities.ResourceEntity
import com.google.android.fhir.index.ResourceIndexer
import com.google.android.fhir.logicalId
import com.google.android.fhir.search.SearchQuery
import com.google.android.fhir.toLocalChange
import com.google.android.fhir.updateMeta
import kotlinx.coroutines.Dispatchers
import java.time.Instant
import java.util.UUID
<<<<<<< HEAD
=======
import kotlinx.coroutines.Dispatchers
>>>>>>> 209da127
import kotlinx.coroutines.async
import kotlinx.coroutines.awaitAll
import kotlinx.coroutines.coroutineScope
import org.hl7.fhir.r4.model.IdType
import org.hl7.fhir.r4.model.Resource
import org.hl7.fhir.r4.model.ResourceType

/**
 * The implementation for the persistence layer using Room. See docs for
 * [com.google.android.fhir.db.Database] for the API docs.
 */
@Suppress("UNCHECKED_CAST")
internal class DatabaseImpl(
  private val context: Context,
  private val iParser: IParser,
  private val fhirTerser: FhirTerser,
  databaseConfig: DatabaseConfig,
  private val resourceIndexer: ResourceIndexer,
) : com.google.android.fhir.db.Database {

  val db: ResourceDatabase

  init {
    val enableEncryption =
      databaseConfig.enableEncryption &&
        DatabaseEncryptionKeyProvider.isDatabaseEncryptionSupported()

    // The detection of unintentional switching of database encryption across releases can't be
    // placed inside withTransaction because the database is opened within withTransaction. The
    // default handling of corruption upon open in the room database is to re-create the database,
    // which is undesirable.
    val unexpectedDatabaseName =
      if (enableEncryption) {
        UNENCRYPTED_DATABASE_NAME
      } else {
        ENCRYPTED_DATABASE_NAME
      }
    check(!context.getDatabasePath(unexpectedDatabaseName).exists()) {
      "Unexpected database, $unexpectedDatabaseName, has already existed. " +
        "Check if you have accidentally enabled / disabled database encryption across releases."
    }

    @SuppressWarnings("NewApi")
    db =
      // Initializes builder with the database file name
      when {
          databaseConfig.inMemory ->
            Room.inMemoryDatabaseBuilder(context, ResourceDatabase::class.java)
          enableEncryption ->
            Room.databaseBuilder(context, ResourceDatabase::class.java, ENCRYPTED_DATABASE_NAME)
          else ->
            Room.databaseBuilder(context, ResourceDatabase::class.java, UNENCRYPTED_DATABASE_NAME)
        }
        .apply {
          // Provide the SupportSQLiteOpenHelper which enables the encryption.
          if (enableEncryption) {
            openHelperFactory {
              SQLCipherSupportHelper(
                it,
                databaseErrorStrategy = databaseConfig.databaseErrorStrategy,
              ) {
                DatabaseEncryptionKeyProvider.getOrCreatePassphrase(DATABASE_PASSPHRASE_NAME)
              }
            }
          }

          addMigrations(
            MIGRATION_1_2,
            MIGRATION_2_3,
            MIGRATION_3_4,
            MIGRATION_4_5,
            MIGRATION_5_6,
            MIGRATION_6_7,
            MIGRATION_7_8,
          )
        }
        .build()
  }

  private val resourceDao by lazy {
    db.resourceDao().also {
      it.iParser = iParser
      it.resourceIndexer = resourceIndexer
    }
  }

  private val localChangeDao =
    db.localChangeDao().also {
      it.iParser = iParser
      it.fhirTerser = fhirTerser
    }

  override suspend fun <R : Resource> insert(vararg resource: R): List<String> {
    val logicalIds = mutableListOf<String>()
    db.withTransaction {
      logicalIds.addAll(
        resource.map {
          val timeOfLocalChange = Instant.now()
          val resourceUuid = resourceDao.insertLocalResource(it, timeOfLocalChange)
          localChangeDao.addInsert(it, resourceUuid, timeOfLocalChange)
          it.logicalId
        },
      )
    }
    return logicalIds
  }

  override suspend fun <R : Resource> insertLocalOnly(vararg resource: R): List<String> {
    return db.withTransaction { resourceDao.insertAllRemote(resource.toList()).map { it.toString() }.toList() }
  }

  override suspend fun <R : Resource> insertRemote(vararg resource: R) {
    db.withTransaction { resourceDao.insertAllRemote(resource.toList()) }
  }

  override suspend fun update(vararg resources: Resource) {
    db.withTransaction {
      resources.forEach {
        val timeOfLocalChange = Instant.now()
        val oldResourceEntity = selectEntity(it.resourceType, it.logicalId)
        resourceDao.applyLocalUpdate(it, timeOfLocalChange)
        localChangeDao.addUpdate(oldResourceEntity, it, timeOfLocalChange)
      }
    }
  }

  override suspend fun updateVersionIdAndLastUpdated(
    resourceId: String,
    resourceType: ResourceType,
    versionId: String?,
    lastUpdatedRemote: Instant?,
  ) {
    db.withTransaction {
      resourceDao.updateAndIndexRemoteVersionIdAndLastUpdate(
        resourceId,
        resourceType,
        versionId,
        lastUpdatedRemote,
      )
    }
  }

  override suspend fun updateResourcePostSync(
    oldResourceId: String,
    newResourceId: String,
    resourceType: ResourceType,
    versionId: String?,
    lastUpdatedRemote: Instant?,
  ) {
    db.withTransaction {
      resourceDao.getResourceEntity(oldResourceId, resourceType)?.let { oldResourceEntity ->
        val updatedResource =
          (iParser.parseResource(oldResourceEntity.serializedResource) as Resource).apply {
            idElement = IdType(newResourceId)
            updateMeta(versionId, lastUpdatedRemote)
          }
        updateResourceAndReferences(oldResourceId, updatedResource)
      }
    }
  }

  override suspend fun select(type: ResourceType, id: String): Resource {
    return resourceDao.getResource(resourceId = id, resourceType = type)?.let {
      iParser.parseResource(it) as Resource
    }
      ?: throw ResourceNotFoundException(type.name, id)
  }

  override suspend fun insertSyncedResources(resources: List<Resource>) {
    db.withTransaction { insertRemote(*resources.toTypedArray()) }
  }

  override suspend fun delete(type: ResourceType, id: String) {
    db.withTransaction {
      resourceDao.getResourceEntity(id, type)?.let {
        val rowsDeleted = resourceDao.deleteResource(resourceId = id, resourceType = type)
        if (rowsDeleted > 0) {
          localChangeDao.addDelete(
            resourceId = id,
            resourceType = type,
            resourceUuid = it.resourceUuid,
            remoteVersionId = it.versionId,
          )
        }
      }
    }
  }

  override suspend fun <R : Resource> search(
    query: SearchQuery,
  ): List<ResourceWithUUID<R>> {
    return db.withTransaction {
      resourceDao.getResources(SimpleSQLiteQuery(query.query, query.args.toTypedArray())).pmap {
<<<<<<< HEAD
        ResourceWithUUID(it.uuid, FhirContext.forR4Cached().newJsonParser().parseResource(it.serializedResource) as R)
=======
        ResourceWithUUID(
          it.uuid,
          FhirContext.forR4Cached().newJsonParser().parseResource(it.serializedResource) as R,
        )
>>>>>>> 209da127
      }
    }
  }

  override suspend fun searchForwardReferencedResources(
    query: SearchQuery,
  ): List<ForwardIncludeSearchResult> {
    return db.withTransaction {
      resourceDao
        .getForwardReferencedResources(SimpleSQLiteQuery(query.query, query.args.toTypedArray()))
        .pmap {
          ForwardIncludeSearchResult(
            it.matchingIndex,
            it.baseResourceUUID,
<<<<<<< HEAD
            FhirContext.forR4Cached().newJsonParser().parseResource(it.serializedResource) as Resource,
=======
            FhirContext.forR4Cached().newJsonParser().parseResource(it.serializedResource)
              as Resource,
>>>>>>> 209da127
          )
        }
    }
  }

  override suspend fun searchReverseReferencedResources(
    query: SearchQuery,
  ): List<ReverseIncludeSearchResult> {
    return db.withTransaction {
      resourceDao
        .getReverseReferencedResources(SimpleSQLiteQuery(query.query, query.args.toTypedArray()))
        .pmap {
          ReverseIncludeSearchResult(
            it.matchingIndex,
            it.baseResourceTypeAndId,
<<<<<<< HEAD
            FhirContext.forR4Cached().newJsonParser().parseResource(it.serializedResource) as Resource,
=======
            FhirContext.forR4Cached().newJsonParser().parseResource(it.serializedResource)
              as Resource,
>>>>>>> 209da127
          )
        }
    }
  }

  override suspend fun count(query: SearchQuery): Long {
    return db.withTransaction {
      resourceDao.countResources(SimpleSQLiteQuery(query.query, query.args.toTypedArray()))
    }
  }

  override suspend fun getAllLocalChanges(): List<LocalChange> {
    return db.withTransaction { localChangeDao.getAllLocalChanges().map { it.toLocalChange() } }
  }

  override suspend fun getLocalChangesCount(): Int {
    return db.withTransaction { localChangeDao.getLocalChangesCount() }
  }

  override suspend fun getAllChangesForEarliestChangedResource(): List<LocalChange> {
    return localChangeDao.getAllChangesForEarliestChangedResource().map { it.toLocalChange() }
  }

  override suspend fun deleteUpdates(token: LocalChangeToken) {
    db.withTransaction { localChangeDao.discardLocalChanges(token) }
  }

  override suspend fun selectEntity(type: ResourceType, id: String): ResourceEntity {
    return db.withTransaction {
      resourceDao.getResourceEntity(resourceId = id, resourceType = type)
        ?: throw ResourceNotFoundException(type.name, id)
    }
  }

  override suspend fun withTransaction(block: suspend () -> Unit) {
    db.withTransaction(block)
  }

  override suspend fun deleteUpdates(resources: List<Resource>) {
    localChangeDao.discardLocalChanges(resources)
  }

  override suspend fun updateResourceAndReferences(
    currentResourceId: String,
    updatedResource: Resource,
  ) {
    db.withTransaction {
      val currentResourceEntity = selectEntity(updatedResource.resourceType, currentResourceId)
      val oldResource = iParser.parseResource(currentResourceEntity.serializedResource) as Resource
      val resourceUuid = currentResourceEntity.resourceUuid
      updateResourceEntity(resourceUuid, updatedResource) 
      
      if (currentResourceId == updatedResource.logicalId) {
        return@withTransaction
      }

      /**
       * Update LocalChange records and identify referring resources.
       *
       * We need to update LocalChange records first because they might contain references to the
       * old resource ID that are not readily searchable or present in the latest version of the
       * [ResourceEntity] itself. The [LocalChangeResourceReferenceEntity] table helps us identify
       * these [LocalChangeEntity] records accurately.
       *
       * Once LocalChange records are updated, we can then safely update the corresponding
       * ResourceEntity records to ensure data consistency. Hence, we obtain the
       * [ResourceEntity.resourceUuid]s of the resources from the updated LocalChangeEntity records
       * and use them in the next step.
       */
      val uuidsOfReferringResources =
        localChangeDao.updateResourceIdAndReferences(
          resourceUuid = resourceUuid,
          oldResource = oldResource,
          updatedResourceId = updatedResource.logicalId,
        )

      updateReferringResources(
        referringResourcesUuids = uuidsOfReferringResources,
        oldResource = oldResource,
        updatedResource = updatedResource,
      )
    }
  }

  /**
   * Calls the [ResourceDao] to update the [ResourceEntity] associated with this resource. The
   * function updates the resource and resourceId of the [ResourceEntity]
   */
  private suspend fun updateResourceEntity(resourceUuid: UUID, updatedResource: Resource) =
    resourceDao.updateResourceWithUuid(resourceUuid, updatedResource)

  /**
   * Update all [Resource] and their corresponding [ResourceEntity] which refer to the affected
   * resource. The update of the references in the [Resource] is also expected to reflect in the
   * [ReferenceIndex] i.e. the references used for search operations should also get updated to
   * reflect the references with the new resource ID of the referred resource.
   */
  private suspend fun updateReferringResources(
    referringResourcesUuids: List<UUID>,
    oldResource: Resource,
    updatedResource: Resource,
  ) {
    val oldReferenceValue = "${oldResource.resourceType.name}/${oldResource.logicalId}"
    val updatedReferenceValue = "${updatedResource.resourceType.name}/${updatedResource.logicalId}"
    referringResourcesUuids.forEach { resourceUuid ->
      resourceDao.getResourceEntity(resourceUuid)?.let {
        val referringResource = iParser.parseResource(it.serializedResource) as Resource
        val updatedReferringResource =
          addUpdatedReferenceToResource(
            iParser,
            referringResource,
            oldReferenceValue,
            updatedReferenceValue,
          )
        resourceDao.updateResourceWithUuid(resourceUuid, updatedReferringResource)
      }
    }
  }

  override fun close() {
    db.close()
  }

  override suspend fun clearDatabase() {
    db.clearAllTables()
  }

  override suspend fun getLocalChanges(type: ResourceType, id: String): List<LocalChange> {
    return db.withTransaction {
      localChangeDao.getLocalChanges(resourceType = type, resourceId = id).map {
        it.toLocalChange()
      }
    }
  }

  override suspend fun getLocalChanges(resourceUuid: UUID): List<LocalChange> {
    return db.withTransaction {
      localChangeDao.getLocalChanges(resourceUuid = resourceUuid).map { it.toLocalChange() }
    }
  }

  override suspend fun purge(type: ResourceType, ids: Set<String>, forcePurge: Boolean) {
    db.withTransaction {
      ids.forEach { id ->
        // 1. Verify resource presence:
        selectEntity(type, id)

        // 2. Check for local changes (which can only be cleared without syncing in FORCE_PURGE
        // mode):
        val localChanges = localChangeDao.getLocalChanges(type, id)
        if (localChanges.isNotEmpty() && !forcePurge) {
          throw IllegalStateException(
            "Resource with type $type and id $id has local changes, either sync with server or FORCE_PURGE required",
          )
        }

        // 3. Delete resource and discard local changes (if applicable):
        resourceDao.deleteResource(id, type)
        if (localChanges.isNotEmpty()) {
          localChangeDao.discardLocalChanges(id, type)
        }
      }
    }
  }

  override suspend fun getLocalChangeResourceReferences(
    localChangeIds: List<Long>,
  ): List<LocalChangeResourceReference> {
    return localChangeIds.chunked(SQLITE_LIMIT_MAX_VARIABLE_NUMBER).flatMap { chunk ->
      localChangeDao.getReferencesForLocalChanges(chunk).map {
        LocalChangeResourceReference(
          it.localChangeId,
          it.resourceReferenceValue,
          it.resourceReferencePath,
        )
      }
    }
  }

  /** Implementation of a parallelized map */
  suspend fun <A, B> Iterable<A>.pmap(f: suspend (A) -> B): List<B> = coroutineScope {
    map { async(Dispatchers.Default) { f(it) } }.awaitAll()
  }

  companion object {
    /**
     * The name for unencrypted database.
     *
     * We use a separate name for unencrypted & encrypted database in order to detect any
     * unintentional switching of database encryption across releases. When this happens, we throw
     * [IllegalStateException] so that app developers have a chance to fix the issue.
     */
    const val UNENCRYPTED_DATABASE_NAME = "resources.db"

    /**
     * The name for encrypted database.
     *
     * See [UNENCRYPTED_DATABASE_NAME] for the reason we use a separate name.
     */
    const val ENCRYPTED_DATABASE_NAME = "resources_encrypted.db"

    @VisibleForTesting const val DATABASE_PASSPHRASE_NAME = "fhirEngineDbPassphrase"
  }
}

/** Implementation of a parallelized map */
suspend fun <A, B> Iterable<A>.pmap(f: suspend (A) -> B): List<B> = coroutineScope {
  map { async(Dispatchers.Default) { f(it) } }.awaitAll()
}

internal data class DatabaseConfig(
  val inMemory: Boolean,
  val enableEncryption: Boolean,
  val databaseErrorStrategy: DatabaseErrorStrategy,
)<|MERGE_RESOLUTION|>--- conflicted
+++ resolved
@@ -44,10 +44,6 @@
 import kotlinx.coroutines.Dispatchers
 import java.time.Instant
 import java.util.UUID
-<<<<<<< HEAD
-=======
-import kotlinx.coroutines.Dispatchers
->>>>>>> 209da127
 import kotlinx.coroutines.async
 import kotlinx.coroutines.awaitAll
 import kotlinx.coroutines.coroutineScope
@@ -241,14 +237,10 @@
   ): List<ResourceWithUUID<R>> {
     return db.withTransaction {
       resourceDao.getResources(SimpleSQLiteQuery(query.query, query.args.toTypedArray())).pmap {
-<<<<<<< HEAD
-        ResourceWithUUID(it.uuid, FhirContext.forR4Cached().newJsonParser().parseResource(it.serializedResource) as R)
-=======
         ResourceWithUUID(
           it.uuid,
           FhirContext.forR4Cached().newJsonParser().parseResource(it.serializedResource) as R,
         )
->>>>>>> 209da127
       }
     }
   }
@@ -263,12 +255,8 @@
           ForwardIncludeSearchResult(
             it.matchingIndex,
             it.baseResourceUUID,
-<<<<<<< HEAD
-            FhirContext.forR4Cached().newJsonParser().parseResource(it.serializedResource) as Resource,
-=======
             FhirContext.forR4Cached().newJsonParser().parseResource(it.serializedResource)
               as Resource,
->>>>>>> 209da127
           )
         }
     }
@@ -284,12 +272,8 @@
           ReverseIncludeSearchResult(
             it.matchingIndex,
             it.baseResourceTypeAndId,
-<<<<<<< HEAD
-            FhirContext.forR4Cached().newJsonParser().parseResource(it.serializedResource) as Resource,
-=======
             FhirContext.forR4Cached().newJsonParser().parseResource(it.serializedResource)
               as Resource,
->>>>>>> 209da127
           )
         }
     }
