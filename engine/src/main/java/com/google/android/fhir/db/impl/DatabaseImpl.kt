--- conflicted
+++ resolved
@@ -186,15 +186,10 @@
 
   override suspend fun select(type: ResourceType, id: String): Resource {
     return resourceDao.getResource(resourceId = id, resourceType = type)?.let {
-<<<<<<< HEAD
-        iParser.parseResource(it)
-      } as? Resource
-        ?: throw ResourceNotFoundException(type.name, id)
-=======
+
       iParser.parseResource(it) as Resource
     }
       ?: throw ResourceNotFoundException(type.name, id)
->>>>>>> 6b3d4c4e
   }
 
   override suspend fun insertSyncedResources(resources: List<Resource>) {
