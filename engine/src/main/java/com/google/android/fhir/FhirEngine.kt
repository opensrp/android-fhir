/*
 * Copyright 2023-2024 Google LLC
 *
 * Licensed under the Apache License, Version 2.0 (the "License");
 * you may not use this file except in compliance with the License.
 * You may obtain a copy of the License at
 *
 *       http://www.apache.org/licenses/LICENSE-2.0
 *
 * Unless required by applicable law or agreed to in writing, software
 * distributed under the License is distributed on an "AS IS" BASIS,
 * WITHOUT WARRANTIES OR CONDITIONS OF ANY KIND, either express or implied.
 * See the License for the specific language governing permissions and
 * limitations under the License.
 */

package com.google.android.fhir

import com.google.android.fhir.db.ResourceNotFoundException
import com.google.android.fhir.search.Search
import com.google.android.fhir.sync.ConflictResolver
import com.google.android.fhir.sync.upload.LocalChangesFetchMode
import com.google.android.fhir.sync.upload.SyncUploadProgress
import com.google.android.fhir.sync.upload.UploadRequestResult
import java.time.OffsetDateTime
import kotlinx.coroutines.flow.Flow
import org.hl7.fhir.r4.model.Resource
import org.hl7.fhir.r4.model.ResourceType

/**
 * Provides an interface for managing FHIR resources in local storage.
 *
 * The FHIR Engine allows you to create, read, update, and delete (CRUD) FHIR resources, as well as
 * perform searches and synchronize data with a remote FHIR server. The FHIR resources are
 * represented using HAPI FHIR Structures [Resource] and [ResourceType].
 *
 * To use a FHIR Engine instance, first call [FhirEngineProvider.init] with a
 * [FhirEngineConfiguration]. This must be done only once; we recommend doing this in the
 * `onCreate()` function of your `Application` class.
 *
 * ```
 * class MyApplication : Application() {
 *   override fun onCreate() {
 *     super.onCreate()
 *
 *     FhirEngineProvider.init(
 *       FhirEngineConfiguration(
 *         enableEncryptionIfSupported = true,
 *         RECREATE_AT_OPEN
 *       )
 *     )
 *   }
 * }
 * ```
 *
 * To get a `FhirEngine` to interact with, use [FhirEngineProvider.getInstance]:
 * ```
 * val fhirEngine = FhirEngineProvider.getInstance(this)
 * ```
 */
interface FhirEngine {
  /**
   * Creates one or more FHIR [Resource]s in the local storage. FHIR Engine requires all stored
   * resources to have a logical [Resource.id]. If the `id` is specified in the resource passed to
   * [create], the resource created in `FhirEngine` will have the same `id`. If no `id` is
   * specified, `FhirEngine` will generate a UUID as that resource's `id` and include it in the
   * returned list of IDs.
   *
<<<<<<< HEAD
   * @param resource The FHIR resources to create.
   * @return A list of logical IDs of the newly created resources.
=======
   * @param isLocalOnly - Setting the value to [true] instructs engine that the resource and its
   *   subsequent updates should never be synced to the server.
   * @return the logical IDs of the newly created resources.
>>>>>>> 675602ba
   */
  suspend fun create(vararg resource: Resource, isLocalOnly: Boolean = false): List<String>

  /**
   * Loads a FHIR resource given its [ResourceType] and logical ID.
   *
   * @param type The type of the resource to load.
   * @param id The logical ID of the resource.
   * @return The requested FHIR resource.
   * @throws ResourceNotFoundException if the resource is not found.
   */
  @Throws(ResourceNotFoundException::class)
  suspend fun get(type: ResourceType, id: String): Resource

  /**
   * Updates one or more FHIR [Resource]s in the local storage.
   *
   * @param resource The FHIR resources to update.
   */
  suspend fun update(vararg resource: Resource)

  /**
   * Removes a FHIR resource given its [ResourceType] and logical ID.
   *
   * @param type The type of the resource to delete.
   * @param id The logical ID of the resource.
   */
  suspend fun delete(type: ResourceType, id: String)

  /**
   * Searches the database and returns a list of resources matching the [Search] specifications.
   *
   * Example:
   * ```
   * fhirEngine.search<Patient> {
   *  filter(Patient.GIVEN, {
   *    value = "Kiran"
   *    modifier = StringFilterModifier.MATCHES_EXACTLY
   *  })
   * }
   * ```
   *
   * @param search The search criteria to apply.
   * @return A list of [SearchResult] objects containing the matching resources and any included
   *   references.
   */
  suspend fun <R : Resource> search(search: Search): List<SearchResult<R>>

  /**
   * Synchronizes upload results with the database.
   *
   * This function initiates multiple server calls to upload local changes. The results of each call
   * are emitted as [UploadRequestResult] objects, which can be collected using a [Flow].
   *
   * @param localChangesFetchMode Specifies how to fetch local changes for upload.
   * @param upload A suspending function that takes a list of [LocalChange] objects and returns a
   *   [Flow] of [UploadRequestResult] objects.
   * @return A [Flow] that emits the progress of the synchronization process as [SyncUploadProgress]
   *   objects.
   */
  @Deprecated("To be deprecated.")
  suspend fun syncUpload(
    localChangesFetchMode: LocalChangesFetchMode,
    upload: (suspend (List<LocalChange>) -> Flow<UploadRequestResult>),
  ): Flow<SyncUploadProgress>

  /**
   * Synchronizes the download results with the database.
   *
   * This function updates the local database to reflect the results of the download operation,
   * resolving any conflicts using the provided [ConflictResolver].
   *
   * @param conflictResolver The [ConflictResolver] to use for resolving conflicts between local and
   *   remote data.
   * @param download A suspending function that returns a [Flow] of lists of [Resource] objects
   *   representing the downloaded data.
   */
  @Deprecated("To be deprecated.")
  suspend fun syncDownload(
    conflictResolver: ConflictResolver,
    download: suspend () -> Flow<List<Resource>>,
  )

  /**
   * Returns the total count of entities available for the given [Search].
   *
   * @param search The search criteria to apply.
   * @return The total number of matching resources.
   */
  suspend fun count(search: Search): Long

  /**
   * Returns the timestamp when data was last synchronized, or `null` if no synchronization has
   * occurred yet.
   */
  suspend fun getLastSyncTimeStamp(): OffsetDateTime?

  /**
   * Clears all database tables without resetting the auto-increment value generated by
   * PrimaryKey.autoGenerate.
   *
   * WARNING: This will permanently delete all data in the database.
   */
  suspend fun clearDatabase()

  /**
   * Retrieves a list of [LocalChange]s for the [Resource] with the given type and ID. This can be
   * used to select resources to purge from the database.
   *
   * @param type The [ResourceType] of the resource.
   * @param id The resource ID.
   * @return A list of [LocalChange] objects representing the local changes made to the resource, or
   *   an empty list if no changes.
   */
  suspend fun getLocalChanges(type: ResourceType, id: String): List<LocalChange>

  suspend fun getUnsyncedLocalChanges(): List<LocalChange>

  /**
   * Purges a resource from the database without deleting data from the server.
   *
   * @param type The [ResourceType] of the resource.
   * @param id The resource ID.
   * @param forcePurge If `true`, the resource will be purged even if it has local changes.
   *   Otherwise, an [IllegalStateException] will be thrown if local changes exist. Defaults to
   *   `false`.
   */
  suspend fun purge(type: ResourceType, id: String, forcePurge: Boolean = false)
}

/**
 * Retrieves a FHIR resource of type [R] with the given [id] from the local storage.
 *
 * @param R The type of the FHIR resource to retrieve.
 * @param id The logical ID of the resource to retrieve.
 * @return The requested FHIR resource.
 * @throws ResourceNotFoundException if the resource is not found.
 */
@Throws(ResourceNotFoundException::class)
suspend inline fun <reified R : Resource> FhirEngine.get(id: String): R {
  return get(getResourceType(R::class.java), id) as R
}

/**
 * Deletes a FHIR resource of type [R] with the given [id] from the local storage.
 *
 * @param R The type of the FHIR resource to delete.
 * @param id The logical ID of the resource to delete.
 */
suspend inline fun <reified R : Resource> FhirEngine.delete(id: String) {
  delete(getResourceType(R::class.java), id)
}

typealias SearchParamName = String

/**
 * Represents the result of a FHIR search query, containing a matching resource and any referenced
 * resources as specified in the query.
 *
 * @param R The type of the main FHIR resource in the search result.
 * @property resource The FHIR resource that matches the search criteria.
 * @property included A map of included resources, keyed by the search parameter name used for
 *   inclusion, as per the [Search.forwardIncludes] criteria in the query.
 * @property revIncluded A map of reverse included resources, keyed by the resource type and search
 *   parameter name used for inclusion, as per the [Search.revIncludes] criteria in the query.
 */
data class SearchResult<R : Resource>(
  val resource: R,
  val included: Map<SearchParamName, List<Resource>>?,
  val revIncluded: Map<Pair<ResourceType, SearchParamName>, List<Resource>>?,
)<|MERGE_RESOLUTION|>--- conflicted
+++ resolved
@@ -66,14 +66,10 @@
    * specified, `FhirEngine` will generate a UUID as that resource's `id` and include it in the
    * returned list of IDs.
    *
-<<<<<<< HEAD
    * @param resource The FHIR resources to create.
-   * @return A list of logical IDs of the newly created resources.
-=======
    * @param isLocalOnly - Setting the value to [true] instructs engine that the resource and its
    *   subsequent updates should never be synced to the server.
-   * @return the logical IDs of the newly created resources.
->>>>>>> 675602ba
+   * @return A list of logical IDs of the newly created resources.
    */
   suspend fun create(vararg resource: Resource, isLocalOnly: Boolean = false): List<String>
 
