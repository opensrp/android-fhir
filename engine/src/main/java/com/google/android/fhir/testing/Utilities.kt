--- conflicted
+++ resolved
@@ -152,16 +152,9 @@
   }
 
   override suspend fun syncUpload(
-<<<<<<< HEAD
-    upload: suspend (List<LocalChange>) -> Flow<Pair<LocalChangeToken, Resource>>,
-  ) {
-    upload(getLocalChanges(ResourceType.Patient, "123")).collect()
-  }
-=======
     localChangesFetchMode: LocalChangesFetchMode,
     upload: suspend (List<LocalChange>) -> Flow<Pair<LocalChangeToken, Resource>>,
   ) = upload(getLocalChanges(ResourceType.Patient, "123")).collect()
->>>>>>> 8c1c9e79
 
   override suspend fun syncDownload(
     conflictResolver: ConflictResolver,
