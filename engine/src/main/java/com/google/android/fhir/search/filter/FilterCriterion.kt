/*
 * Copyright 2021-2024 Google LLC
 *
 * Licensed under the Apache License, Version 2.0 (the "License");
 * you may not use this file except in compliance with the License.
 * You may obtain a copy of the License at
 *
 *       http://www.apache.org/licenses/LICENSE-2.0
 *
 * Unless required by applicable law or agreed to in writing, software
 * distributed under the License is distributed on an "AS IS" BASIS,
 * WITHOUT WARRANTIES OR CONDITIONS OF ANY KIND, either express or implied.
 * See the License for the specific language governing permissions and
 * limitations under the License.
 */

package com.google.android.fhir.search.filter

import ca.uhn.fhir.rest.gclient.IParam
import ca.uhn.fhir.rest.gclient.StringClientParam
import com.google.android.fhir.search.ConditionParam
import com.google.android.fhir.search.Operation
import com.google.android.fhir.search.SearchQuery
import org.hl7.fhir.r4.model.Patient
import org.hl7.fhir.r4.model.ResourceType

/** Represents filter for a [IParam] */
internal interface FilterCriterion {

  /** Returns [ConditionalParam]s for the particular [FilterCriterion]. */
  fun getConditionalParams(): List<ConditionParam<out Any>>
}

/**
 * Contains a set of filter criteria sharing the same search parameter. e.g A
 * [StringParamFilterCriteria] may contain a list of [StringParamFilterCriterion] each with
 * different [StringParamFilterCriterion.value] and [StringParamFilterCriterion.modifier] to filter
 * results for a particular [StringClientParam] like [Patient.GIVEN].
 *
 * An api call like filter(Patient.GIVEN,{value = "John"},{value = "Jane"}) will create a
 * [StringParamFilterCriteria] with two [StringParamFilterCriterion] one with
 * [StringParamFilterCriterion.value] as "John" and other as "Jane."
 */
internal sealed class FilterCriteria(
  open val filters: List<FilterCriterion>,
  open val operation: Operation,
  val param: IParam,
  private val entityTableName: String,
) {

  /**
   * Returns a [SearchQuery] for the [FilterCriteria] based on all the [FilterCriterion]. In case a
   * particular FilterCriteria wants to return [SearchQuery] in custom manner, it should override
   * [query] and provide its own implementation. See [DateClientParamFilterCriteria] for reference.
   */
  open fun query(type: ResourceType): SearchQuery {
    val conditionParams = filters.flatMap { it.getConditionalParams() }
    return SearchQuery(
      """
      SELECT resourceUuid FROM $entityTableName
      WHERE resourceType = ? AND index_name = ? AND ${conditionParams.toQueryString(operation)} 
      """,
      listOf(type.name, param.paramName) + conditionParams.flatMap { it.params },
    )
  }

  /**
   * Joins [ConditionParam]s to generate condition string for the SearchQuery.
   *
   * A simple query:
   *
   * SELECT * FROM StringIndexEntity WHERE resourceType = 'Patient' AND index_name = 'name' AND
   * index_value = "X" OR index_value = "Y"
   *
   * behaves like :
   *
   * SELECT * FROM StringIndexEntity WHERE resourceType = 'Patient' AND (index_name = 'name' AND
   * index_value = "X") OR index_value = "Y"
   *
   * instead of the intended:
   *
   * SELECT * FROM StringIndexEntity WHERE resourceType = 'Patient' AND index_name = 'name' AND
   * (index_value = "X" OR index_value = "Y").
   *
   * This function takes care of wrapping the conditions in brackets so that they are evaluated as
   * intended.
   */
  private fun List<ConditionParam<*>>.toQueryString(operation: Operation): String {
    if (this.size <= 1) {
<<<<<<< HEAD
      return map {
=======
      val queryString =
        firstOrNull()?.let {
>>>>>>> 112344f6
          if (it.params.size > 1) {
            "(${it.condition})"
          } else {
            it.condition
          }
        }
<<<<<<< HEAD
        .firstOrNull()
        ?: ""
=======
      return queryString ?: ""
>>>>>>> 112344f6
    }

    val mid = this.size / 2
    val left = this.subList(0, mid).toQueryString(operation)
    val right = this.subList(mid, this.size).toQueryString(operation)

<<<<<<< HEAD
    return listOf(left, right)
      .filter { it.isNotBlank() }
      .joinToString(
        separator = " ${operation.logicalOperator} ",
        prefix = "(",
        postfix = ")",
      )
=======
    return "($left ${operation.logicalOperator} $right)"
>>>>>>> 112344f6
  }
}<|MERGE_RESOLUTION|>--- conflicted
+++ resolved
@@ -87,40 +87,21 @@
    */
   private fun List<ConditionParam<*>>.toQueryString(operation: Operation): String {
     if (this.size <= 1) {
-<<<<<<< HEAD
-      return map {
-=======
       val queryString =
         firstOrNull()?.let {
->>>>>>> 112344f6
           if (it.params.size > 1) {
             "(${it.condition})"
           } else {
             it.condition
           }
         }
-<<<<<<< HEAD
-        .firstOrNull()
-        ?: ""
-=======
       return queryString ?: ""
->>>>>>> 112344f6
     }
 
     val mid = this.size / 2
     val left = this.subList(0, mid).toQueryString(operation)
     val right = this.subList(mid, this.size).toQueryString(operation)
 
-<<<<<<< HEAD
-    return listOf(left, right)
-      .filter { it.isNotBlank() }
-      .joinToString(
-        separator = " ${operation.logicalOperator} ",
-        prefix = "(",
-        postfix = ")",
-      )
-=======
     return "($left ${operation.logicalOperator} $right)"
->>>>>>> 112344f6
   }
 }