--- conflicted
+++ resolved
@@ -84,39 +84,20 @@
     conflictResolver: ConflictResolver,
     download: suspend () -> Flow<List<Resource>>
   ) {
-<<<<<<< HEAD
-    download(
-        object : SyncDownloadContext {
-          override suspend fun getLatestTimestampFor(type: ResourceType) = database.lastUpdate(type)
+    download().collect { resources ->
+      try {
+        database.withTransaction {
+          val resolved =
+            resolveConflictingResources(
+              resources,
+              getConflictingResourceIds(resources),
+              conflictResolver
+            )
+          database.insertSyncedResources(resources)
+          saveResolvedResourcesToDatabase(resolved)
         }
-      )
-      .collect { resources ->
-        try {
-          database.withTransaction {
-            val resolved =
-              resolveConflictingResources(
-                resources,
-                getConflictingResourceIds(resources),
-                conflictResolver
-              )
-            saveRemoteResourcesToDatabase(resources)
-            saveResolvedResourcesToDatabase(resolved)
-          }
-        } catch (exception: Exception) {
-          Timber.e(exception, "Save remote and resolved conflicting resources to database failed")
-        }
-=======
-    download().collect { resources ->
-      database.withTransaction {
-        val resolved =
-          resolveConflictingResources(
-            resources,
-            getConflictingResourceIds(resources),
-            conflictResolver
-          )
-        database.insertSyncedResources(resources)
-        saveResolvedResourcesToDatabase(resolved)
->>>>>>> 80ea66f8
+      } catch (exception: Exception) {
+        Timber.e(exception, "Error encountered while inserting synced resources")
       }
     }
   }
@@ -128,19 +109,6 @@
     }
   }
 
-<<<<<<< HEAD
-  private suspend fun saveRemoteResourcesToDatabase(resources: List<Resource>) {
-    val timeStamps =
-      resources
-        .groupBy { it.resourceType }
-        .entries.map {
-          SyncedResourceEntity(it.key, it.value.maxOf { it.meta.lastUpdated }.toTimeZoneString())
-        }
-    database.insertSyncedResources(timeStamps, resources)
-  }
-
-=======
->>>>>>> 80ea66f8
   private suspend fun resolveConflictingResources(
     resources: List<Resource>,
     conflictingResourceIds: Set<String>,
