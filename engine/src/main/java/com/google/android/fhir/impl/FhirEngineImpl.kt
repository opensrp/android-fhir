/*
 * Copyright 2023 Google LLC
 *
 * Licensed under the Apache License, Version 2.0 (the "License");
 * you may not use this file except in compliance with the License.
 * You may obtain a copy of the License at
 *
 *       http://www.apache.org/licenses/LICENSE-2.0
 *
 * Unless required by applicable law or agreed to in writing, software
 * distributed under the License is distributed on an "AS IS" BASIS,
 * WITHOUT WARRANTIES OR CONDITIONS OF ANY KIND, either express or implied.
 * See the License for the specific language governing permissions and
 * limitations under the License.
 */

package com.google.android.fhir.impl

import android.content.Context
import com.google.android.fhir.DatastoreUtil
import com.google.android.fhir.FhirEngine
import com.google.android.fhir.LocalChange
import com.google.android.fhir.LocalChangeToken
import com.google.android.fhir.SearchResult
import com.google.android.fhir.db.Database
import com.google.android.fhir.logicalId
import com.google.android.fhir.search.Search
import com.google.android.fhir.search.SearchQuery
import com.google.android.fhir.search.count
import com.google.android.fhir.search.execute
import com.google.android.fhir.sync.ConflictResolver
import com.google.android.fhir.sync.Resolved
import com.google.android.fhir.sync.upload.DefaultResourceConsolidator
import com.google.android.fhir.sync.upload.LocalChangeFetcherFactory
import com.google.android.fhir.sync.upload.LocalChangesFetchMode
import java.time.OffsetDateTime
import kotlinx.coroutines.flow.Flow
import org.hl7.fhir.r4.model.Resource
import org.hl7.fhir.r4.model.ResourceType

/** Implementation of [FhirEngine]. */
internal class FhirEngineImpl(private val database: Database, private val context: Context) :
  FhirEngine {
  override suspend fun create(vararg resource: Resource): List<String> {
    return database.insert(*resource)
  }

  override suspend fun createRemote(vararg resource: Resource) {
    return database.insertRemote(*resource)
  }

  override suspend fun get(type: ResourceType, id: String): Resource {
    return database.select(type, id)
  }

  override suspend fun update(vararg resource: Resource) {
    database.update(*resource)
  }

  override suspend fun delete(type: ResourceType, id: String) {
    database.delete(type, id)
  }

  override suspend fun <R : Resource> search(search: Search): List<SearchResult<R>> {
    return search.execute(database)
  }
/*
  suspend fun sample(dateFrom: Long, limit: Long) {

    val searchQuery =
      SearchQuery(
        """
      SELECT a.serializedResource, b.index_to
      FROM ResourceEntity a
      LEFT JOIN DateTimeIndexEntity b
      ON a.resourceType = b.resourceType AND a.resourceId = b.resourceId AND b.index_name = '_lastUpdated'
      WHERE a.resourceType = 'Patient'
      AND a.resourceId IN (
      SELECT resourceId FROM DateTimeIndexEntity
      WHERE resourceType = 'Patient' AND index_name = '_lastUpdated' AND index_to > ?
      )
      ORDER BY b.index_from ASC
      LIMIT ?
    """.trimIndent(),
        listOf(dateFrom, limit)
      )

    val patients = search<Patient>(searchQuery)
  }*/

  override suspend fun <R : Resource> search(searchQuery: SearchQuery): List<R> {
    return database.search(searchQuery)
  }

  override suspend fun count(search: Search): Long {
    return search.count(database)
  }

  override suspend fun getLastSyncTimeStamp(): OffsetDateTime? {
    return DatastoreUtil(context).readLastSyncTimestamp()
  }

  override suspend fun clearDatabase() {
    database.clearDatabase()
  }

  override suspend fun getLocalChanges(type: ResourceType, id: String): List<LocalChange> {
    return database.getLocalChanges(type, id)
  }
  // FhirEngineImpl.kt
  override suspend fun getUnsyncedLocalChanges(): List<SquashedLocalChange> =
    database.getAllLocalChanges()

  override suspend fun purge(type: ResourceType, id: String, forcePurge: Boolean) {
    database.purge(type, id, forcePurge)
  }

  override suspend fun syncDownload(
    conflictResolver: ConflictResolver,
    download: suspend () -> Flow<List<Resource>>,
  ) {
    download().collect { resources ->
<<<<<<< HEAD
      try {
        database.withTransaction {
          val resolved =
            resolveConflictingResources(
              resources,
              getConflictingResourceIds(resources),
              conflictResolver
            )
          database.insertSyncedResources(resources)
          saveResolvedResourcesToDatabase(resolved)
        }
      } catch (exception: Exception) {
        Timber.e(exception, "Error encountered while inserting synced resources")
=======
      database.withTransaction {
        val resolved =
          resolveConflictingResources(
            resources,
            getConflictingResourceIds(resources),
            conflictResolver,
          )
        database.insertSyncedResources(resources)
        saveResolvedResourcesToDatabase(resolved)
>>>>>>> 283ad6e9
      }
    }
  }

  private suspend fun saveResolvedResourcesToDatabase(resolved: List<Resource>?) {
    resolved?.let {
      database.deleteUpdates(it)
      database.update(*it.toTypedArray())
    }
  }

  private suspend fun resolveConflictingResources(
    resources: List<Resource>,
    conflictingResourceIds: Set<String>,
    conflictResolver: ConflictResolver,
  ) =
    resources
      .filter { conflictingResourceIds.contains(it.logicalId) }
      .map { conflictResolver.resolve(database.select(it.resourceType, it.logicalId), it) }
      .filterIsInstance<Resolved>()
      .map { it.resolved }
      .takeIf { it.isNotEmpty() }

  private suspend fun getConflictingResourceIds(resources: List<Resource>) =
    resources
      .map { it.logicalId }
      .toSet()
      .intersect(database.getAllLocalChanges().map { it.resourceId }.toSet())

  override suspend fun syncUpload(
    localChangesFetchMode: LocalChangesFetchMode,
    upload: suspend (List<LocalChange>) -> Flow<Pair<LocalChangeToken, Resource>>,
  ) {
    val resourceConsolidator = DefaultResourceConsolidator(database)
    val localChangeFetcher = LocalChangeFetcherFactory.byMode(localChangesFetchMode, database)
    while (localChangeFetcher.hasNext()) {
      upload(localChangeFetcher.next()).collect {
        resourceConsolidator.consolidate(it.first, it.second)
      }
    }
  }
}<|MERGE_RESOLUTION|>--- conflicted
+++ resolved
@@ -37,6 +37,7 @@
 import kotlinx.coroutines.flow.Flow
 import org.hl7.fhir.r4.model.Resource
 import org.hl7.fhir.r4.model.ResourceType
+import timber.log.Timber
 
 /** Implementation of [FhirEngine]. */
 internal class FhirEngineImpl(private val database: Database, private val context: Context) :
@@ -108,7 +109,7 @@
     return database.getLocalChanges(type, id)
   }
   // FhirEngineImpl.kt
-  override suspend fun getUnsyncedLocalChanges(): List<SquashedLocalChange> =
+  override suspend fun getUnsyncedLocalChanges(): List<LocalChange> =
     database.getAllLocalChanges()
 
   override suspend fun purge(type: ResourceType, id: String, forcePurge: Boolean) {
@@ -120,7 +121,6 @@
     download: suspend () -> Flow<List<Resource>>,
   ) {
     download().collect { resources ->
-<<<<<<< HEAD
       try {
         database.withTransaction {
           val resolved =
@@ -134,17 +134,6 @@
         }
       } catch (exception: Exception) {
         Timber.e(exception, "Error encountered while inserting synced resources")
-=======
-      database.withTransaction {
-        val resolved =
-          resolveConflictingResources(
-            resources,
-            getConflictingResourceIds(resources),
-            conflictResolver,
-          )
-        database.insertSyncedResources(resources)
-        saveResolvedResourcesToDatabase(resolved)
->>>>>>> 283ad6e9
       }
     }
   }
