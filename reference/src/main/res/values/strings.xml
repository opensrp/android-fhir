--- conflicted
+++ resolved
@@ -24,14 +24,11 @@
   <!-- For display observations in brief, for a patient -->
   <string name="observation_brief_text">%1$s: %2$s\nEffective: %3$s</string>
   <string name="query_hint_patient_search">Find by Patient Name</string>
-<<<<<<< HEAD
   <string
         name="cancel_questionnaire_message"
     >Do you want to cancel current questionnaire?</string>
   <string name="yes">Yes</string>
   <string name="no">No</string>
-=======
-
   <string name="patient_id">Id</string>
   <string name="patient_name">Name</string>
   <string name="patient_gender">Gender</string>
@@ -40,7 +37,6 @@
   <string name="patient_city">City</string>
   <string name="patient_country">Country</string>
   <string name="patient_is_active">Is Active</string>
->>>>>>> b9ff040c
   <string name="add_patient">Add Patient</string>
   <string name="submit">Submit</string>
 </resources>