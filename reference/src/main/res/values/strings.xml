--- conflicted
+++ resolved
@@ -21,21 +21,14 @@
   <string name="menu_load_resource">Load CQL Resources &amp; Patients</string>
   <string name="menu_sync_resources">Sync Resources</string>
 
-<<<<<<< HEAD
   <!-- For display observations in brief, for a patient -->
   <string name="observation_brief_text">%1$s: %2$s\nEffective: %3$s</string>
   <string name="query_hint_patient_search">Find by Patient Name</string>
-  <string name="submit">Submit</string>
   <string
         name="cancel_questionnaire_message"
     >Do you want to cancel current questionnaire?</string>
   <string name="yes">Yes</string>
   <string name="no">No</string>
-=======
-    <!-- For display observations in brief, for a patient -->
-    <string name="observation_brief_text">%1$s: %2$s\nEffective: %3$s</string>
-    <string name="query_hint_patient_search">Find by Patient Name</string>
-    <string name="add_patient">Add Patient</string>
-    <string name="submit">Submit</string>
->>>>>>> fa57d9ac
+  <string name="add_patient">Add Patient</string>
+  <string name="submit">Submit</string>
 </resources>