--- conflicted
+++ resolved
@@ -81,12 +81,11 @@
             "HIV-Risk Assessment",
             "iprd-hiv-fhir-questionnaire.json"
           ),
-<<<<<<< HEAD
           QuestionnaireListItem(
             "HIV-Risk Assessment with Initial Values",
             "HIV-Risk Assessment with some Initial Values",
             "iprd-hiv-fhir-questionnaire-initial.json"
-=======
+          ),
           // Example taken from
           // https://www.hl7.org/fhir/questionnaire-example-f201-lifelines.json.html &
           // https://www.hl7.org/fhir/questionnaireResponse-example-f201-lifelines.json.html
@@ -95,7 +94,6 @@
             "HL7 example \"bb\" with questionnaire response to pre-fill answers",
             "hl7-questionnaire-example-bluebook.json",
             "hl7-questionnaireresponse-example-bluebook.json"
->>>>>>> 4924a29c
           )
         )
       )
